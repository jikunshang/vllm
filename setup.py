import importlib.util
import io
import logging
import os
import re
import subprocess
import sys
from shutil import which
from typing import Dict, List

import torch
from packaging.version import Version, parse
from setuptools import Extension, find_packages, setup
from setuptools.command.build_ext import build_ext
from torch.utils.cpp_extension import CUDA_HOME


def load_module_from_path(module_name, path):
    spec = importlib.util.spec_from_file_location(module_name, path)
    module = importlib.util.module_from_spec(spec)
    sys.modules[module_name] = module
    spec.loader.exec_module(module)
    return module


ROOT_DIR = os.path.dirname(__file__)
logger = logging.getLogger(__name__)

# cannot import envs directly because it depends on vllm,
#  which is not installed yet
envs = load_module_from_path('envs', os.path.join(ROOT_DIR, 'vllm', 'envs.py'))

VLLM_TARGET_DEVICE = envs.VLLM_TARGET_DEVICE

# vLLM only supports Linux platform
assert sys.platform.startswith(
    "linux"), "vLLM only supports Linux platform (including WSL)."

MAIN_CUDA_VERSION = "12.1"


def is_sccache_available() -> bool:
    return which("sccache") is not None


def is_ccache_available() -> bool:
    return which("ccache") is not None


def is_ninja_available() -> bool:
    return which("ninja") is not None


def remove_prefix(text, prefix):
    if text.startswith(prefix):
        return text[len(prefix):]
    return text


class CMakeExtension(Extension):

    def __init__(self, name: str, cmake_lists_dir: str = '.', **kwa) -> None:
        super().__init__(name, sources=[], **kwa)
        self.cmake_lists_dir = os.path.abspath(cmake_lists_dir)


class cmake_build_ext(build_ext):
    # A dict of extension directories that have been configured.
    did_config: Dict[str, bool] = {}

    #
    # Determine number of compilation jobs and optionally nvcc compile threads.
    #
    def compute_num_jobs(self):
        # `num_jobs` is either the value of the MAX_JOBS environment variable
        # (if defined) or the number of CPUs available.
        num_jobs = envs.MAX_JOBS
        if num_jobs is not None:
            num_jobs = int(num_jobs)
            logger.info("Using MAX_JOBS=%d as the number of jobs.", num_jobs)
        else:
            try:
                # os.sched_getaffinity() isn't universally available, so fall
                #  back to os.cpu_count() if we get an error here.
                num_jobs = len(os.sched_getaffinity(0))
            except AttributeError:
                num_jobs = os.cpu_count()

        nvcc_threads = None
        if _is_cuda() and get_nvcc_cuda_version() >= Version("11.2"):
            # `nvcc_threads` is either the value of the NVCC_THREADS
            # environment variable (if defined) or 1.
            # when it is set, we reduce `num_jobs` to avoid
            # overloading the system.
            nvcc_threads = envs.NVCC_THREADS
            if nvcc_threads is not None:
                nvcc_threads = int(nvcc_threads)
                logger.info(
                    "Using NVCC_THREADS=%d as the number of nvcc threads.",
                    nvcc_threads)
            else:
                nvcc_threads = 1
            num_jobs = max(1, num_jobs // nvcc_threads)

        return num_jobs, nvcc_threads

    #
    # Perform cmake configuration for a single extension.
    #
    def configure(self, ext: CMakeExtension) -> None:
        # If we've already configured using the CMakeLists.txt for
        # this extension, exit early.
        if ext.cmake_lists_dir in cmake_build_ext.did_config:
            return

        cmake_build_ext.did_config[ext.cmake_lists_dir] = True

        # Select the build type.
        # Note: optimization level + debug info are set by the build type
        default_cfg = "Debug" if self.debug else "RelWithDebInfo"
        cfg = envs.CMAKE_BUILD_TYPE or default_cfg

        # where .so files will be written, should be the same for all extensions
        # that use the same CMakeLists.txt.
        outdir = os.path.abspath(
            os.path.dirname(self.get_ext_fullpath(ext.name)))

        cmake_args = [
            '-DCMAKE_BUILD_TYPE={}'.format(cfg),
            '-DCMAKE_LIBRARY_OUTPUT_DIRECTORY={}'.format(outdir),
            '-DCMAKE_ARCHIVE_OUTPUT_DIRECTORY={}'.format(self.build_temp),
            '-DVLLM_TARGET_DEVICE={}'.format(VLLM_TARGET_DEVICE),
        ]

        verbose = envs.VERBOSE
        if verbose:
            cmake_args += ['-DCMAKE_VERBOSE_MAKEFILE=ON']

        if is_sccache_available():
            cmake_args += [
                '-DCMAKE_CXX_COMPILER_LAUNCHER=sccache',
                '-DCMAKE_CUDA_COMPILER_LAUNCHER=sccache',
            ]
        elif is_ccache_available():
            cmake_args += [
                '-DCMAKE_CXX_COMPILER_LAUNCHER=ccache',
                '-DCMAKE_CUDA_COMPILER_LAUNCHER=ccache',
            ]

        # Pass the python executable to cmake so it can find an exact
        # match.
        cmake_args += ['-DVLLM_PYTHON_EXECUTABLE={}'.format(sys.executable)]

        if _install_punica():
            cmake_args += ['-DVLLM_INSTALL_PUNICA_KERNELS=ON']

        #
        # Setup parallelism and build tool
        #
        num_jobs, nvcc_threads = self.compute_num_jobs()

        if nvcc_threads:
            cmake_args += ['-DNVCC_THREADS={}'.format(nvcc_threads)]

        if is_ninja_available():
            build_tool = ['-G', 'Ninja']
            cmake_args += [
                '-DCMAKE_JOB_POOL_COMPILE:STRING=compile',
                '-DCMAKE_JOB_POOLS:STRING=compile={}'.format(num_jobs),
            ]
        else:
            # Default build tool to whatever cmake picks.
            build_tool = []

        subprocess.check_call(
            ['cmake', ext.cmake_lists_dir, *build_tool, *cmake_args],
            cwd=self.build_temp)

    def build_extensions(self) -> None:
        # Ensure that CMake is present and working
        try:
            subprocess.check_output(['cmake', '--version'])
        except OSError as e:
            raise RuntimeError('Cannot find CMake executable') from e

        # Create build directory if it does not exist.
        if not os.path.exists(self.build_temp):
            os.makedirs(self.build_temp)

        # Build all the extensions
        for ext in self.extensions:
            self.configure(ext)

            ext_target_name = remove_prefix(ext.name, "vllm.")
            num_jobs, _ = self.compute_num_jobs()

            build_args = [
                '--build', '.', '--target', ext_target_name, '-j',
                str(num_jobs)
            ]

            subprocess.check_call(['cmake', *build_args], cwd=self.build_temp)


def _is_hpu() -> bool:
    return True 
    is_hpu_available = True
    try:
        subprocess.run(["hl-smi"], capture_output=True, check=True)
    except (FileNotFoundError, PermissionError, subprocess.CalledProcessError):
        if not os.path.exists('/dev/hl0') and not os.path.exists('/dev/hl_controlD0'):
            is_hpu_available = False
    return is_hpu_available


def _is_cuda() -> bool:
<<<<<<< HEAD
    return torch.version.cuda is not None and not _is_neuron() and not _is_hpu()
=======
    return VLLM_TARGET_DEVICE == "cuda" \
            and torch.version.cuda is not None \
            and not _is_neuron()
>>>>>>> cc466a32


def _is_hip() -> bool:
    return (VLLM_TARGET_DEVICE == "cuda"
            or VLLM_TARGET_DEVICE == "rocm") and torch.version.hip is not None


def _is_neuron() -> bool:
    torch_neuronx_installed = True
    try:
        subprocess.run(["neuron-ls"], capture_output=True, check=True)
    except (FileNotFoundError, PermissionError, subprocess.CalledProcessError):
        torch_neuronx_installed = False
    return torch_neuronx_installed or envs.VLLM_BUILD_WITH_NEURON


def _is_cpu() -> bool:
    return VLLM_TARGET_DEVICE == "cpu"

def _install_punica() -> bool:
    return envs.VLLM_INSTALL_PUNICA_KERNELS


def get_hipcc_rocm_version():
    # Run the hipcc --version command
    result = subprocess.run(['hipcc', '--version'],
                            stdout=subprocess.PIPE,
                            stderr=subprocess.STDOUT,
                            text=True)

    # Check if the command was executed successfully
    if result.returncode != 0:
        print("Error running 'hipcc --version'")
        return None

    # Extract the version using a regular expression
    match = re.search(r'HIP version: (\S+)', result.stdout)
    if match:
        # Return the version string
        return match.group(1)
    else:
        print("Could not find HIP version in the output")
        return None


def get_neuronxcc_version():
    import sysconfig
    site_dir = sysconfig.get_paths()["purelib"]
    version_file = os.path.join(site_dir, "neuronxcc", "version",
                                "__init__.py")

    # Check if the command was executed successfully
    with open(version_file, "rt") as fp:
        content = fp.read()

    # Extract the version using a regular expression
    match = re.search(r"__version__ = '(\S+)'", content)
    if match:
        # Return the version string
        return match.group(1)
    else:
        raise RuntimeError("Could not find HIP version in the output")


def get_nvcc_cuda_version() -> Version:
    """Get the CUDA version from nvcc.

    Adapted from https://github.com/NVIDIA/apex/blob/8b7a1ff183741dd8f9b87e7bafd04cfde99cea28/setup.py
    """
    assert CUDA_HOME is not None, "CUDA_HOME is not set"
    nvcc_output = subprocess.check_output([CUDA_HOME + "/bin/nvcc", "-V"],
                                          universal_newlines=True)
    output = nvcc_output.split()
    release_idx = output.index("release") + 1
    nvcc_cuda_version = parse(output[release_idx].split(",")[0])
    return nvcc_cuda_version


def get_path(*filepath) -> str:
    return os.path.join(ROOT_DIR, *filepath)


def find_version(filepath: str) -> str:
    """Extract version information from the given filepath.

    Adapted from https://github.com/ray-project/ray/blob/0b190ee1160eeca9796bc091e07eaebf4c85b511/python/setup.py
    """
    with open(filepath) as fp:
        version_match = re.search(r"^__version__ = ['\"]([^'\"]*)['\"]",
                                  fp.read(), re.M)
        if version_match:
            return version_match.group(1)
        raise RuntimeError("Unable to find version string.")

def get_gaudi_sw_version():
    """
    Returns the driver version.
    """
    # Enable console printing for `hl-smi` check
    output = subprocess.run(
        "hl-smi", shell=True, text=True, stdout=subprocess.PIPE, stderr=subprocess.PIPE, env={"ENABLE_CONSOLE": "true"}
    )
    if output.returncode == 0 and output.stdout:
        return output.stdout.split("\n")[2].replace(" ", "").split(":")[1][:-1].split("-")[0]
    return "0.0.0" # when hl-smi is not available

def get_vllm_version() -> str:
    version = find_version(get_path("vllm", "__init__.py"))

    if _is_cuda():
        cuda_version = str(get_nvcc_cuda_version())
        if cuda_version != MAIN_CUDA_VERSION:
            cuda_version_str = cuda_version.replace(".", "")[:3]
            version += f"+cu{cuda_version_str}"
    elif _is_hip():
        # Get the HIP version
        hipcc_version = get_hipcc_rocm_version()
        if hipcc_version != MAIN_CUDA_VERSION:
            rocm_version_str = hipcc_version.replace(".", "")[:3]
            version += f"+rocm{rocm_version_str}"
    elif _is_neuron():
        # Get the Neuron version
        neuron_version = str(get_neuronxcc_version())
        if neuron_version != MAIN_CUDA_VERSION:
            neuron_version_str = neuron_version.replace(".", "")[:3]
            version += f"+neuron{neuron_version_str}"
<<<<<<< HEAD
    elif _is_hpu():
        # Get the Intel Gaudi Software Suite version
        gaudi_sw_version = str(get_gaudi_sw_version()) 
        if gaudi_sw_version != MAIN_CUDA_VERSION:
            gaudi_sw_version = gaudi_sw_version.replace(".", "")[:3]
            version += f"+gaudi{gaudi_sw_version}"
=======
    elif _is_cpu():
        version += "+cpu"
>>>>>>> cc466a32
    else:
        raise RuntimeError("Unknown runtime environment")

    return version


def read_readme() -> str:
    """Read the README file if present."""
    p = get_path("README.md")
    if os.path.isfile(p):
        return io.open(get_path("README.md"), "r", encoding="utf-8").read()
    else:
        return ""


def get_requirements() -> List[str]:
    """Get Python package dependencies from requirements.txt."""

    def _read_requirements(filename: str) -> List[str]:
        with open(get_path(filename)) as f:
            requirements = f.read().strip().split("\n")
        resolved_requirements = []
        for line in requirements:
            if line.startswith("-r "):
                resolved_requirements += _read_requirements(line.split()[1])
            else:
                resolved_requirements.append(line)
        return resolved_requirements

    if _is_cuda():
        requirements = _read_requirements("requirements-cuda.txt")
        cuda_major = torch.version.cuda.split(".")[0]
        modified_requirements = []
        for req in requirements:
            if "vllm-nccl-cu12" in req:
                modified_requirements.append(
                    req.replace("vllm-nccl-cu12", f"vllm-nccl-cu{cuda_major}"))
            else:
                modified_requirements.append(req)
        requirements = modified_requirements
    elif _is_hip():
        requirements = _read_requirements("requirements-rocm.txt")
    elif _is_neuron():
<<<<<<< HEAD
        with open(get_path("requirements-neuron.txt")) as f:
            requirements = f.read().strip().split("\n")
    elif _is_hpu():
        with open(get_path("requirements-hpu.txt")) as f:
            requirements = f.read().strip().split("\n")
    else:
        raise ValueError(
            "Unsupported platform, please use CUDA, ROCM, Neuron or HPU.")

=======
        requirements = _read_requirements("requirements-neuron.txt")
    elif _is_cpu():
        requirements = _read_requirements("requirements-cpu.txt")
    else:
        raise ValueError(
            "Unsupported platform, please use CUDA, ROCm, Neuron, or CPU.")
>>>>>>> cc466a32
    return requirements


ext_modules = []

if _is_cuda():
    ext_modules.append(CMakeExtension(name="vllm._moe_C"))

    if _install_punica():
        ext_modules.append(CMakeExtension(name="vllm._punica_C"))

if not (_is_neuron() or _is_hpu()):
    ext_modules.append(CMakeExtension(name="vllm._C"))

package_data = {
    "vllm": ["py.typed", "model_executor/layers/fused_moe/configs/*.json"]
}
if envs.VLLM_USE_PRECOMPILED:
    ext_modules = []
    package_data["vllm"].append("*.so")

setup(
    name="vllm",
    version=get_vllm_version(),
    author="vLLM Team",
    license="Apache 2.0",
    description=("A high-throughput and memory-efficient inference and "
                 "serving engine for LLMs"),
    long_description=read_readme(),
    long_description_content_type="text/markdown",
    url="https://github.com/vllm-project/vllm",
    project_urls={
        "Homepage": "https://github.com/vllm-project/vllm",
        "Documentation": "https://vllm.readthedocs.io/en/latest/",
    },
    classifiers=[
        "Programming Language :: Python :: 3.8",
        "Programming Language :: Python :: 3.9",
        "Programming Language :: Python :: 3.10",
        "Programming Language :: Python :: 3.11",
        "License :: OSI Approved :: Apache Software License",
        "Topic :: Scientific/Engineering :: Artificial Intelligence",
    ],
    packages=find_packages(exclude=("benchmarks", "csrc", "docs", "examples",
                                    "tests*")),
    python_requires=">=3.8",
    install_requires=get_requirements(),
    ext_modules=ext_modules,
<<<<<<< HEAD
    cmdclass={"build_ext": cmake_build_ext} if not _is_neuron() or _is_hpu() else {},
=======
    extras_require={
        "tensorizer": ["tensorizer==2.9.0"],
    },
    cmdclass={"build_ext": cmake_build_ext} if not _is_neuron() else {},
>>>>>>> cc466a32
    package_data=package_data,
)<|MERGE_RESOLUTION|>--- conflicted
+++ resolved
@@ -214,13 +214,10 @@
 
 
 def _is_cuda() -> bool:
-<<<<<<< HEAD
-    return torch.version.cuda is not None and not _is_neuron() and not _is_hpu()
-=======
     return VLLM_TARGET_DEVICE == "cuda" \
             and torch.version.cuda is not None \
-            and not _is_neuron()
->>>>>>> cc466a32
+            and not _is_neuron() \
+            and not _is_hpu()
 
 
 def _is_hip() -> bool:
@@ -347,17 +344,14 @@
         if neuron_version != MAIN_CUDA_VERSION:
             neuron_version_str = neuron_version.replace(".", "")[:3]
             version += f"+neuron{neuron_version_str}"
-<<<<<<< HEAD
     elif _is_hpu():
         # Get the Intel Gaudi Software Suite version
         gaudi_sw_version = str(get_gaudi_sw_version()) 
         if gaudi_sw_version != MAIN_CUDA_VERSION:
             gaudi_sw_version = gaudi_sw_version.replace(".", "")[:3]
             version += f"+gaudi{gaudi_sw_version}"
-=======
     elif _is_cpu():
         version += "+cpu"
->>>>>>> cc466a32
     else:
         raise RuntimeError("Unknown runtime environment")
 
@@ -401,24 +395,14 @@
     elif _is_hip():
         requirements = _read_requirements("requirements-rocm.txt")
     elif _is_neuron():
-<<<<<<< HEAD
-        with open(get_path("requirements-neuron.txt")) as f:
-            requirements = f.read().strip().split("\n")
+        requirements = _read_requirements("requirements-neuron.txt")
     elif _is_hpu():
-        with open(get_path("requirements-hpu.txt")) as f:
-            requirements = f.read().strip().split("\n")
-    else:
-        raise ValueError(
-            "Unsupported platform, please use CUDA, ROCM, Neuron or HPU.")
-
-=======
-        requirements = _read_requirements("requirements-neuron.txt")
+        requirements = _read_requirements("requirements-hpu.txt")
     elif _is_cpu():
         requirements = _read_requirements("requirements-cpu.txt")
     else:
         raise ValueError(
-            "Unsupported platform, please use CUDA, ROCm, Neuron, or CPU.")
->>>>>>> cc466a32
+            "Unsupported platform, please use CUDA, ROCm, Neuron, HPU, or CPU.")
     return requirements
 
 
@@ -467,13 +451,9 @@
     python_requires=">=3.8",
     install_requires=get_requirements(),
     ext_modules=ext_modules,
-<<<<<<< HEAD
-    cmdclass={"build_ext": cmake_build_ext} if not _is_neuron() or _is_hpu() else {},
-=======
     extras_require={
         "tensorizer": ["tensorizer==2.9.0"],
     },
-    cmdclass={"build_ext": cmake_build_ext} if not _is_neuron() else {},
->>>>>>> cc466a32
+    cmdclass={"build_ext": cmake_build_ext} if not _is_neuron() or _is_hpu() else {},
     package_data=package_data,
 )