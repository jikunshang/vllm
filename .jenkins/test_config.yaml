--- conflicted
+++ resolved
@@ -150,10 +150,5 @@
       command: export PT_HPU_LAZY_MODE=1 && export VLLM_USE_V1=1 && export VLLM_SKIP_WARMUP=true && pytest -v tests/v1/entrypoints  -s -vvv --log-cli-level=INFO 
     - name: test_v1_entrypoints_g3
       flavor: g3
-<<<<<<< HEAD
-      command: export PT_HPU_LAZY_MODE=1 && export VLLM_USE_V1=1 && export VLLM_SKIP_WARMUP=true && pytest -v tests/v1/entrypoints  -s -vvv --log-cli-level=INFO 
-
-=======
-      command: export PT_HPU_LAZY_MODE=1 && export VLLM_SKIP_WARMUP=true && pytest -v tests/v1/entrypoints  -s -vvv --log-cli-level=INFO 
->>>>>>> 506685de
+      command: export PT_HPU_LAZY_MODE=1 && export VLLM_USE_V1=1 && export VLLM_SKIP_WARMUP=true && pytest -v tests/v1/entrypoints
     