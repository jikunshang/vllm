--- conflicted
+++ resolved
@@ -436,7 +436,6 @@
         self.lora_index_to_id: List[Optional[int]] = [None] * self.lora_slots
         self.vocab_size = vocab_size
         self.long_lora_context: Optional[LongContextLoRAContext] = None
-<<<<<<< HEAD
         if current_platform.is_hpu():
             self.punica_wrapper = GaudiPunicaWrapper(
                 3 * max_num_batched_tokens,
@@ -445,12 +444,7 @@
         else:
             self.punica_wrapper = PunicaWrapper(max_num_batched_tokens,
                                                 max_batches=self.max_num_seqs,
-                                                device="cuda")
-=======
-        self.punica_wrapper = PunicaWrapper(max_num_batched_tokens,
-                                            max_batches=self.max_num_seqs,
-                                            device=self.device)
->>>>>>> 36c513a0
+                                                device=self.device)
         # Scaling factor -> offset to the sin_cos_cache to it.
         # Used for long context lora.
         self.scaling_factor_to_offset: Dict[float, int] = {}
