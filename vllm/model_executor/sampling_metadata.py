--- conflicted
+++ resolved
@@ -511,37 +511,22 @@
             dtype=idx_dtype,
             pin_memory=pin_memory,
         )
-<<<<<<< HEAD
-        prompt_tensor = torch.tensor(
-            prompt_padded_tokens,
-            device="cpu",
-            dtype=idx_dtype,
-            pin_memory=pin_memory,
-        )
-        output_tensor = torch.tensor(
-            output_padded_tokens,
-            device="cpu",
-            dtype=idx_dtype,
-            pin_memory=pin_memory,
-        )
-=======
         if do_penalties:
             prompt_tensor = torch.tensor(
                 prompt_padded_tokens,
                 device="cpu",
-                dtype=torch.long,
+                dtype=idx_dtype,
                 pin_memory=pin_memory,
             )
             output_tensor = torch.tensor(
                 output_padded_tokens,
                 device="cpu",
-                dtype=torch.long,
+                dtype=idx_dtype,
                 pin_memory=pin_memory,
             )
         else:
             prompt_tensor = None
             output_tensor = None
->>>>>>> db5ec52a
         # need to transpose and make contiguous to
         # copy the tensor correctly.
         # [batch_size, n_seeds] -> [n_seeds, batch_size]
