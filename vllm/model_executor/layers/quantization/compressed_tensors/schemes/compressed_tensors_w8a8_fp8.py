--- conflicted
+++ resolved
@@ -25,12 +25,7 @@
     def __init__(self, strategy: str, is_static_input_scheme: bool):
         self.strategy = strategy
         self.is_static_input_scheme = is_static_input_scheme
-<<<<<<< HEAD
-        self.cutlass_fp8_supported = not current_platform.is_hpu() and \
-                                     cutlass_fp8_supported()
-=======
         self.fp8_linear = Fp8LinearOp(use_per_token_if_dynamic=True)
->>>>>>> 5797fb97
 
     @classmethod
     def get_min_capability(cls) -> int:
