# SPDX-License-Identifier: Apache-2.0

# Adapted from
# https://github.com/huggingface/transformers/blob/v4.28.0/src/transformers/models/qwen2/modeling_qwen2.py
# Copyright 2024 The Qwen team.
# Copyright 2023 The vLLM team.
# Copyright 2022 EleutherAI and the HuggingFace Inc. team. All rights reserved.
#
# This code is based on EleutherAI's GPT-NeoX library and the GPT-NeoX
# and OPT implementations in this library. It has been modified from its
# original forms to accommodate minor architectural differences compared
# to GPT-NeoX and OPT used by the Meta AI team that trained the model.
#
# Licensed under the Apache License, Version 2.0 (the "License");
# you may not use this file except in compliance with the License.
# You may obtain a copy of the License at
#
#     http://www.apache.org/licenses/LICENSE-2.0
#
# Unless required by applicable law or agreed to in writing, software
# distributed under the License is distributed on an "AS IS" BASIS,
# WITHOUT WARRANTIES OR CONDITIONS OF ANY KIND, either express or implied.
# See the License for the specific language governing permissions and
# limitations under the License.
"""Inference-only Qwen2 model compatible with HuggingFace weights."""
from typing import Iterable, Optional, Set, Tuple, Union

import torch
from torch import nn
from transformers import Qwen2Config

from vllm.attention import Attention, AttentionType
from vllm.compilation.decorators import support_torch_compile
from vllm.config import CacheConfig, VllmConfig
from vllm.distributed import get_pp_group, get_tensor_model_parallel_world_size
from vllm.logger import init_logger
from vllm.model_executor.layers.activation import SiluAndMul
from vllm.model_executor.layers.layernorm import RMSNorm
from vllm.model_executor.layers.linear import (MergedColumnParallelLinear,
                                               QKVParallelLinear,
                                               RowParallelLinear)
from vllm.model_executor.layers.logits_processor import LogitsProcessor
from vllm.model_executor.layers.pooler import Pooler, PoolingType
from vllm.model_executor.layers.quantization import QuantizationConfig
from vllm.model_executor.layers.rotary_embedding import get_rope
from vllm.model_executor.layers.sampler import SamplerOutput, get_sampler
from vllm.model_executor.layers.vocab_parallel_embedding import (
    ParallelLMHead, VocabParallelEmbedding)
from vllm.model_executor.model_loader.weight_utils import (
    default_weight_loader, maybe_remap_kv_scale_name)
from vllm.model_executor.pooling_metadata import PoolingMetadata
from vllm.model_executor.sampling_metadata import SamplingMetadata
from vllm.platforms import current_platform
from vllm.sequence import IntermediateTensors, PoolerOutput

from .interfaces import SupportsLoRA, SupportsPP
from .utils import (AutoWeightsLoader, PPMissingLayer, WeightsMapper,
                    is_pp_missing_parameter,
                    make_empty_intermediate_tensors_factory, make_layers,
                    maybe_prefix)

logger = init_logger(__name__)


class Qwen2MLP(nn.Module):

    def __init__(
        self,
        hidden_size: int,
        intermediate_size: int,
        hidden_act: str,
        quant_config: Optional[QuantizationConfig] = None,
        prefix: str = "",
    ) -> None:
        super().__init__()
        self.gate_up_proj = MergedColumnParallelLinear(
            hidden_size,
            [intermediate_size] * 2,
            bias=False,
            quant_config=quant_config,
            prefix=f"{prefix}.gate_up_proj",
        )
        self.down_proj = RowParallelLinear(
            intermediate_size,
            hidden_size,
            bias=False,
            quant_config=quant_config,
            prefix=f"{prefix}.down_proj",
        )
        if hidden_act != "silu":
            raise ValueError(f"Unsupported activation: {hidden_act}. "
                             "Only silu is supported for now.")
        self.act_fn = SiluAndMul()

    def forward(self, x):
        gate_up, _ = self.gate_up_proj(x)
        x = self.act_fn(gate_up)
        x, _ = self.down_proj(x)
        return x


class Qwen2Attention(nn.Module):

    def __init__(self,
                 hidden_size: int,
                 num_heads: int,
                 num_kv_heads: int,
                 max_position: int = 4096 * 32,
                 rope_theta: float = 10000,
                 cache_config: Optional[CacheConfig] = None,
                 quant_config: Optional[QuantizationConfig] = None,
                 rope_scaling: Optional[Tuple] = None,
                 prefix: str = "",
                 attn_type: str = AttentionType.DECODER) -> None:
        super().__init__()
        self.hidden_size = hidden_size
        tp_size = get_tensor_model_parallel_world_size()
        self.total_num_heads = num_heads
        assert self.total_num_heads % tp_size == 0
        self.num_heads = self.total_num_heads // tp_size
        self.total_num_kv_heads = num_kv_heads
        if self.total_num_kv_heads >= tp_size:
            # Number of KV heads is greater than TP size, so we partition
            # the KV heads across multiple tensor parallel GPUs.
            assert self.total_num_kv_heads % tp_size == 0
        else:
            # Number of KV heads is less than TP size, so we replicate
            # the KV heads across multiple tensor parallel GPUs.
            assert tp_size % self.total_num_kv_heads == 0
        self.num_kv_heads = max(1, self.total_num_kv_heads // tp_size)
        self.head_dim = hidden_size // self.total_num_heads
        self.q_size = self.num_heads * self.head_dim
        self.kv_size = self.num_kv_heads * self.head_dim
        self.scaling = self.head_dim**-0.5
        self.rope_theta = rope_theta

        self.qkv_proj = QKVParallelLinear(
            hidden_size,
            self.head_dim,
            self.total_num_heads,
            self.total_num_kv_heads,
            bias=True,
            quant_config=quant_config,
            prefix=f"{prefix}.qkv_proj",
        )
        self.o_proj = RowParallelLinear(
            self.total_num_heads * self.head_dim,
            hidden_size,
            bias=False,
            quant_config=quant_config,
            prefix=f"{prefix}.o_proj",
        )

        self.rotary_emb = get_rope(
            self.head_dim,
            rotary_dim=self.head_dim,
            max_position=max_position,
            base=self.rope_theta,
            rope_scaling=rope_scaling,
        )
        self.attn = Attention(self.num_heads,
                              self.head_dim,
                              self.scaling,
                              num_kv_heads=self.num_kv_heads,
                              cache_config=cache_config,
                              quant_config=quant_config,
                              prefix=f"{prefix}.attn",
                              attn_type=attn_type)

    def forward(
        self,
        positions: torch.Tensor,
        hidden_states: torch.Tensor,
    ) -> torch.Tensor:
        qkv, _ = self.qkv_proj(hidden_states)
        q, k, v = qkv.split([self.q_size, self.kv_size, self.kv_size], dim=-1)
        q, k = self.rotary_emb(positions, q, k)
        attn_output = self.attn(q, k, v)
        output, _ = self.o_proj(attn_output)
        return output


class Qwen2DecoderLayer(nn.Module):

    def __init__(
        self,
        config: Qwen2Config,
        cache_config: Optional[CacheConfig] = None,
        quant_config: Optional[QuantizationConfig] = None,
        prefix: str = "",
    ) -> None:
        super().__init__()
        self.hidden_size = config.hidden_size
        # Requires transformers > 4.32.0
        rope_theta = getattr(config, "rope_theta", 1000000)
        rope_scaling = getattr(config, "rope_scaling", None)

        # By default, Qwen2 uses causal attention as it is a decoder-only model.
        # You can override the HF config with `is_causal=False` to enable
        # bidirectional attention, which is used in some embedding models
        # (e.g. Alibaba-NLP/gte-Qwen2-7B-instruct)
        if getattr(config, "is_causal", True):
            attn_type = AttentionType.DECODER
        else:
            attn_type = AttentionType.ENCODER_ONLY

        self.self_attn = Qwen2Attention(
            hidden_size=self.hidden_size,
            num_heads=config.num_attention_heads,
            max_position=config.max_position_embeddings,
            num_kv_heads=config.num_key_value_heads,
            rope_theta=rope_theta,
            cache_config=cache_config,
            quant_config=quant_config,
            rope_scaling=rope_scaling,
            prefix=f"{prefix}.self_attn",
            attn_type=attn_type,
        )
        self.mlp = Qwen2MLP(
            hidden_size=self.hidden_size,
            intermediate_size=config.intermediate_size,
            hidden_act=config.hidden_act,
            quant_config=quant_config,
            prefix=f"{prefix}.mlp",
        )
        self.input_layernorm = RMSNorm(config.hidden_size,
                                       eps=config.rms_norm_eps)
        self.post_attention_layernorm = RMSNorm(config.hidden_size,
                                                eps=config.rms_norm_eps)

    def forward(
        self,
        positions: torch.Tensor,
        hidden_states: torch.Tensor,
        residual: Optional[torch.Tensor],
    ) -> Tuple[torch.Tensor, torch.Tensor]:
        # Self Attention
        if residual is None:
            residual = hidden_states
            hidden_states = self.input_layernorm(hidden_states)
        else:
            hidden_states, residual = self.input_layernorm(
                hidden_states, residual)
        hidden_states = self.self_attn(
            positions=positions,
            hidden_states=hidden_states,
        )

        # Fully Connected
        hidden_states, residual = self.post_attention_layernorm(
            hidden_states, residual)
        hidden_states = self.mlp(hidden_states)
        return hidden_states, residual


@support_torch_compile(
    dynamic_arg_dims={
        "input_ids": 0,
        # positions is of shape (3, seq_len) if mrope is enabled for qwen2-vl,
        # otherwise (seq_len, ).
        "positions": -1,
        "intermediate_tensors": 0,
        "inputs_embeds": 0,
    })
class Qwen2Model(nn.Module):

    def __init__(self, *, vllm_config: VllmConfig, prefix: str = ""):
        super().__init__()

        config = vllm_config.model_config.hf_config
        cache_config = vllm_config.cache_config
        quant_config = vllm_config.quant_config

        # TODO (@robertgshaw2): see if this can be moved out
        if (cache_config.sliding_window is not None
                and hasattr(config, "max_window_layers")):
            raise ValueError("Sliding window for some but all layers is not "
                             "supported. This model uses sliding window "
                             "but `max_window_layers` = {} is less than "
                             "`num_hidden_layers` = {}. Please open an issue "
                             "to discuss this feature.".format(
                                 config.max_window_layers,
                                 config.num_hidden_layers,
                             ))

        self.config = config
        self.quant_config = quant_config
        self.vocab_size = config.vocab_size

        if get_pp_group().is_first_rank or (config.tie_word_embeddings
                                            and get_pp_group().is_last_rank):
            self.embed_tokens = VocabParallelEmbedding(
                config.vocab_size,
                config.hidden_size,
                quant_config=quant_config,
                prefix=f"{prefix}.embed_tokens",
            )
        else:
            self.embed_tokens = PPMissingLayer()

        self.start_layer, self.end_layer, self.layers = make_layers(
            config.num_hidden_layers,
            lambda prefix: Qwen2DecoderLayer(config=config,
                                             cache_config=cache_config,
                                             quant_config=quant_config,
                                             prefix=prefix),
            prefix=f"{prefix}.layers",
        )

        self.make_empty_intermediate_tensors = (
            make_empty_intermediate_tensors_factory(
                ["hidden_states", "residual"], config.hidden_size))
        if get_pp_group().is_last_rank:
            self.norm = RMSNorm(config.hidden_size, eps=config.rms_norm_eps)
        else:
            self.norm = PPMissingLayer()

    def get_input_embeddings(self, input_ids: torch.Tensor) -> torch.Tensor:
        return self.embed_tokens(input_ids)

    def forward(
        self,
        input_ids: torch.Tensor,
        positions: torch.Tensor,
        intermediate_tensors: Optional[IntermediateTensors] = None,
        inputs_embeds: Optional[torch.Tensor] = None,
    ) -> Union[torch.Tensor, IntermediateTensors]:
        if get_pp_group().is_first_rank:
            if inputs_embeds is not None:
                hidden_states = inputs_embeds
            else:
                hidden_states = self.get_input_embeddings(input_ids)
            residual = None
        else:
            assert intermediate_tensors is not None
            hidden_states = intermediate_tensors["hidden_states"]
            residual = intermediate_tensors["residual"]
<<<<<<< HEAD
        if current_platform.is_hpu():
            import habana_frameworks.torch as htorch
            htorch.core.mark_step()
        for i in range(self.start_layer, self.end_layer):
            layer = self.layers[i]
=======
        for layer in self.layers[self.start_layer:self.end_layer]:
>>>>>>> 5797fb97
            hidden_states, residual = layer(
                positions,
                hidden_states,
                residual,
            )
        if not get_pp_group().is_last_rank:
            return IntermediateTensors({
                "hidden_states": hidden_states,
                "residual": residual
            })

        hidden_states, _ = self.norm(hidden_states, residual)
        return hidden_states

    def load_weights(self, weights: Iterable[Tuple[str,
                                                   torch.Tensor]]) -> Set[str]:
        stacked_params_mapping = [
            # (param_name, shard_name, shard_id)
            ("qkv_proj", "q_proj", "q"),
            ("qkv_proj", "k_proj", "k"),
            ("qkv_proj", "v_proj", "v"),
            ("gate_up_proj", "gate_proj", 0),
            ("gate_up_proj", "up_proj", 1),
        ]
        params_dict = dict(self.named_parameters(remove_duplicate=False))
        loaded_params: Set[str] = set()
        for name, loaded_weight in weights:
            if "rotary_emb.inv_freq" in name:
                continue
            if (self.quant_config is not None and
                (scale_name := self.quant_config.get_cache_scale(name))):
                # Loading kv cache quantization scales
                param = params_dict[scale_name]
                weight_loader = getattr(param, "weight_loader",
                                        default_weight_loader)
                loaded_weight = (loaded_weight if loaded_weight.dim() == 0 else
                                 loaded_weight[0])
                weight_loader(param, loaded_weight)
                loaded_params.add(scale_name)
                continue
            for (param_name, weight_name, shard_id) in stacked_params_mapping:
                if weight_name not in name:
                    continue
                name = name.replace(weight_name, param_name)
                # Skip loading extra bias for GPTQ models.
                if name.endswith(".bias") and name not in params_dict:
                    continue
                if is_pp_missing_parameter(name, self):
                    continue
                param = params_dict[name]
                weight_loader = param.weight_loader
                weight_loader(param, loaded_weight, shard_id)
                break
            else:
                # Skip loading extra bias for GPTQ models.
                if name.endswith(".bias") and name not in params_dict:
                    continue
                # Remapping the name of FP8 kv-scale.
                name = maybe_remap_kv_scale_name(name, params_dict)
                if name is None:
                    continue
                if is_pp_missing_parameter(name, self):
                    continue
                param = params_dict[name]
                weight_loader = getattr(param, "weight_loader",
                                        default_weight_loader)
                weight_loader(param, loaded_weight)
            loaded_params.add(name)
        return loaded_params


class Qwen2ForCausalLM(nn.Module, SupportsLoRA, SupportsPP):
    packed_modules_mapping = {
        "qkv_proj": [
            "q_proj",
            "k_proj",
            "v_proj",
        ],
        "gate_up_proj": [
            "gate_proj",
            "up_proj",
        ],
    }

    def __init__(self, *, vllm_config: VllmConfig, prefix: str = ""):
        super().__init__()
        config = vllm_config.model_config.hf_config
        quant_config = vllm_config.quant_config
        lora_config = vllm_config.lora_config

        self.config = config
        self.lora_config = lora_config

        self.quant_config = quant_config
        self.model = Qwen2Model(vllm_config=vllm_config,
                                prefix=maybe_prefix(prefix, "model"))

        if get_pp_group().is_last_rank:
            if config.tie_word_embeddings:
                self.lm_head = self.model.embed_tokens
            else:
                self.lm_head = ParallelLMHead(config.vocab_size,
                                              config.hidden_size,
                                              quant_config=quant_config,
                                              prefix=maybe_prefix(
                                                  prefix, "lm_head"))
        else:
            self.lm_head = PPMissingLayer()

        self.logits_processor = LogitsProcessor(config.vocab_size)
        self.sampler = get_sampler()

        self.make_empty_intermediate_tensors = (
            self.model.make_empty_intermediate_tensors)

    def get_input_embeddings(self, input_ids: torch.Tensor) -> torch.Tensor:
        return self.model.get_input_embeddings(input_ids)

    def forward(
        self,
        input_ids: torch.Tensor,
        positions: torch.Tensor,
        intermediate_tensors: Optional[IntermediateTensors] = None,
        inputs_embeds: Optional[torch.Tensor] = None,
    ) -> Union[torch.Tensor, IntermediateTensors]:
        hidden_states = self.model(input_ids, positions, intermediate_tensors,
                                   inputs_embeds)
        return hidden_states

    def compute_logits(
        self,
        hidden_states: torch.Tensor,
        sampling_metadata: SamplingMetadata,
    ) -> Optional[torch.Tensor]:
        logits = self.logits_processor(self.lm_head, hidden_states,
                                       sampling_metadata)
        return logits

    def sample(
        self,
        logits: torch.Tensor,
        sampling_metadata: SamplingMetadata,
    ) -> Optional[SamplerOutput]:
        next_tokens = self.sampler(logits, sampling_metadata)
        return next_tokens

    def load_weights(self, weights: Iterable[Tuple[str,
                                                   torch.Tensor]]) -> Set[str]:
        loader = AutoWeightsLoader(
            self,
            skip_prefixes=(["lm_head."]
                           if self.config.tie_word_embeddings else None),
        )
        return loader.load_weights(weights)


class Qwen2EmbeddingModel(nn.Module, SupportsLoRA, SupportsPP):
    packed_modules_mapping = {
        "qkv_proj": [
            "q_proj",
            "k_proj",
            "v_proj",
        ],
        "gate_up_proj": [
            "gate_proj",
            "up_proj",
        ],
    }

    hf_to_vllm_mapper = WeightsMapper(orig_to_new_prefix={"model.": ""})

    def __init__(self, *, vllm_config: VllmConfig, prefix: str = ""):
        super().__init__()
        config = vllm_config.model_config.hf_config
        quant_config = vllm_config.quant_config
        lora_config = vllm_config.lora_config
        pooler_config = vllm_config.model_config.pooler_config

        self.config = config
        self.lora_config = lora_config

        self.quant_config = quant_config
        self.model = Qwen2Model(vllm_config=vllm_config,
                                prefix=maybe_prefix(prefix, "model"))

        # TODO: Replace this model class with as_embedding_model(
        # Qwen2ForCausalLM) after changing the default pooling method
        if pooler_config.pooling_type is None:
            logger.warning(
                "This embedding model will default to last-token pooling in "
                "an upcoming version. To avoid breaking changes, you should "
                "pass `--override-pooler-config '{\"pooling_type\": \"MEAN\"}'`"
                " explicitly.")

        self._pooler = Pooler.from_config_with_defaults(
            pooler_config,
            pooling_type=PoolingType.MEAN,
            normalize=True,
            softmax=False)

    def forward(
        self,
        input_ids: torch.Tensor,
        positions: torch.Tensor,
        intermediate_tensors: Optional[IntermediateTensors] = None,
    ) -> torch.Tensor:
        return self.model(input_ids, positions, intermediate_tensors)

    def pooler(
        self,
        hidden_states: torch.Tensor,
        pooling_metadata: PoolingMetadata,
    ) -> Optional[PoolerOutput]:
        return self._pooler(hidden_states, pooling_metadata)

    def load_weights(self, weights: Iterable[Tuple[str, torch.Tensor]]):
        weights = self.hf_to_vllm_mapper.apply(weights)
        weights = ((name, data) for name, data in weights
                   if not name.startswith("lm_head."))
        self.model.load_weights(weights)<|MERGE_RESOLUTION|>--- conflicted
+++ resolved
@@ -335,15 +335,10 @@
             assert intermediate_tensors is not None
             hidden_states = intermediate_tensors["hidden_states"]
             residual = intermediate_tensors["residual"]
-<<<<<<< HEAD
         if current_platform.is_hpu():
             import habana_frameworks.torch as htorch
             htorch.core.mark_step()
-        for i in range(self.start_layer, self.end_layer):
-            layer = self.layers[i]
-=======
         for layer in self.layers[self.start_layer:self.end_layer]:
->>>>>>> 5797fb97
             hidden_states, residual = layer(
                 positions,
                 hidden_states,
