--- conflicted
+++ resolved
@@ -652,7 +652,6 @@
     return int_vals[0]
 
 
-<<<<<<< HEAD
 def cast_overflow_tensors(
     tensors: torch.Tensor,
     offset: float = 1000,
@@ -661,7 +660,8 @@
         clamp_value = torch.finfo(tensors.dtype).max - offset
         tensors = torch.clamp(tensors, min=-clamp_value, max=clamp_value)
     return tensors
-=======
+
+
 def _hpu_merge_multimodal_embeddings(
     input_ids: torch.Tensor,
     inputs_embeds: torch.Tensor,
@@ -684,5 +684,4 @@
     mask = torch.isin(input_ids.reshape(-1), placeholder_token_id)
     inputs_embeds.index_put_((mask, ), multimodal_embeddings)
     inputs_embeds = inputs_embeds.reshape(batch_size, seq_length, hidden_size)
-    return inputs_embeds
->>>>>>> 222b7f88
+    return inputs_embeds