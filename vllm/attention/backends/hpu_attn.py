--- conflicted
+++ resolved
@@ -10,10 +10,7 @@
 import torch
 import vllm_hpu_extension.kernels as kernels
 import vllm_hpu_extension.ops as ops
-<<<<<<< HEAD
 from vllm_hpu_extension.flags import enabled_flags
-=======
->>>>>>> 51f0b5f7
 from vllm_hpu_extension.utils import (Matmul, ModuleFusedSDPA, Softmax,
                                       VLLMKVCache)
 
@@ -150,15 +147,8 @@
         assert self.num_heads % self.num_kv_heads == 0
         self.num_queries_per_kv = self.num_heads // self.num_kv_heads
 
-<<<<<<< HEAD
         self.prefill_use_fusedsdpa = "fsdpa" in enabled_flags()
         if self.prefill_use_fusedsdpa:
-=======
-        self.prefill_usefusedsdpa = os.getenv('VLLM_PROMPT_USE_FUSEDSDPA',
-                                              '0').lower() in ['1', 'true']
-        self.fused_scaled_dot_product_attention = None
-        if self.prefill_usefusedsdpa:
->>>>>>> 51f0b5f7
             assert alibi_slopes is None, \
                 'Prefill with FusedSDPA not supported with alibi slopes!'
             try:
