# SPDX-License-Identifier: Apache-2.0

###############################################################################
# Copyright (C) 2024 Habana Labs, Ltd. an Intel Company
###############################################################################

from dataclasses import dataclass
from typing import Any, Dict, List, Optional, Tuple, Type

import torch
import vllm_hpu_extension.kernels as kernels
import vllm_hpu_extension.ops as ops
from vllm_hpu_extension.flags import enabled_flags
from vllm_hpu_extension.utils import (Matmul, ModuleFusedSDPA, Softmax,
                                      VLLMKVCache)

from vllm.attention.backends.abstract import (AttentionBackend, AttentionImpl,
                                              AttentionLayer,
                                              AttentionMetadata, AttentionType)
from vllm.attention.backends.utils import CommonAttentionState
from vllm.attention.ops.hpu_paged_attn import (HPUPagedAttention,
                                               HPUPagedAttentionMetadata)
from vllm.logger import init_logger

logger = init_logger(__name__)


class HPUAttentionBackend(AttentionBackend):

    @staticmethod
    def get_name() -> str:
        return "HPU_ATTN"

    @staticmethod
    def get_impl_cls() -> Type["HPUAttentionImpl"]:
        return HPUAttentionImpl

    @staticmethod
    def get_metadata_cls() -> Type["AttentionMetadata"]:
        return HPUAttentionMetadata

    @staticmethod
    def get_state_cls() -> Type["CommonAttentionState"]:
        return CommonAttentionState

    @staticmethod
    def get_kv_cache_shape(
        num_blocks: int,
        block_size: int,
        num_kv_heads: int,
        head_size: int,
    ) -> Tuple[int, ...]:
        return HPUPagedAttention.get_kv_cache_shape(num_blocks, block_size,
                                                    num_kv_heads, head_size)

    @staticmethod
    def swap_blocks(
        src_kv_cache: torch.Tensor,
        dst_kv_cache: torch.Tensor,
        src_to_dsts: torch.Tensor,
    ) -> None:
        HPUPagedAttention.swap_blocks(src_kv_cache, dst_kv_cache, src_to_dsts)

    @staticmethod
    def copy_blocks(
        kv_caches: List[torch.Tensor],
        src_to_dsts: torch.Tensor,
    ) -> None:
        HPUPagedAttention.copy_blocks(kv_caches, src_to_dsts)


@dataclass
class HPUAttentionMetadata(HPUPagedAttentionMetadata, AttentionMetadata):
    """Metadata for HPUAttentionbackend."""
    # Currently, input sequences can only contain all prompts
    # or all decoding. True if all sequences are prompts.
    is_prompt: bool
    attn_bias: Optional[torch.Tensor]
    seq_lens_tensor: Optional[torch.Tensor]
    context_lens_tensor: Optional[torch.Tensor]
    seq_lens: Optional[List[int]] = None
    encoder_seq_lens: Optional[List[int]] = None
    encoder_seq_lens_tensor: Optional[torch.Tensor] = None
    cross_block_indices: Optional[torch.Tensor] = None
    cross_block_offsets: Optional[torch.Tensor] = None
    cross_block_list: Optional[torch.Tensor] = None
    cross_slot_mapping: Optional[torch.Tensor] = None
    cross_block_mapping: Optional[torch.Tensor] = None
    cross_block_groups: Optional[torch.Tensor] = None
    cross_block_scales: Optional[torch.Tensor] = None
    cross_block_usage: Optional[torch.Tensor] = None
    cross_attn_bias: Optional[torch.Tensor] = None


class HPUAttentionImpl(AttentionImpl, torch.nn.Module):
    """
    If the input tensors contain prompt tokens, the layout is as follows:
    |<--------------- num_prefill_tokens ----------------->|
    |<--prefill_0-->|<--prefill_1-->|...|<--prefill_N-1--->|

    Otherwise, the layout is as follows:
    |<----------------- num_decode_tokens ------------------>|
    |<--decode_0-->|..........|<--decode_M-1-->|<--padding-->|

    Generation tokens can contain padding when cuda-graph is used.
    Currently, prompt tokens don't contain any padding.

    The prompts might have different lengths, while the generation tokens
    always have length 1.
    """

    def __init__(
        self,
        num_heads: int,
        head_size: int,
        scale: float,
        num_kv_heads: int,
        alibi_slopes: Optional[List[float]],
        sliding_window: Optional[int],
        kv_cache_dtype: str,
        blocksparse_params: Optional[Dict[str, Any]] = None,
        max_seq_len: int = 4096,
        attn_type: str = AttentionType.DECODER,
    ) -> None:
        super(AttentionImpl, self).__init__()
        self.kv_cache_dtype = kv_cache_dtype
        self.num_heads = num_heads
        self.head_size = head_size
        self.scale = float(scale)
        self.matmul_qk = Matmul()
        self.softmax = Softmax()
        self.matmul_av = Matmul()
        self.batch2block_matmul = Matmul()
        self.block2batch_matmul = Matmul()
        self.k_cache = VLLMKVCache()
        self.v_cache = VLLMKVCache()
        HPUFusedSDPA = kernels.fsdpa()
        self.fused_scaled_dot_product_attention = None if HPUFusedSDPA is None \
            else ModuleFusedSDPA(HPUFusedSDPA)
        self.num_kv_heads = num_heads if num_kv_heads is None else num_kv_heads
        self.sliding_window = sliding_window
        self.alibi_slopes = alibi_slopes
        if alibi_slopes is not None:
            alibi_slopes_tensor = torch.tensor(alibi_slopes,
                                               dtype=torch.bfloat16)
            self.alibi_slopes = alibi_slopes_tensor
        assert self.num_heads % self.num_kv_heads == 0
        self.num_queries_per_kv = self.num_heads // self.num_kv_heads

        self.prefill_use_fusedsdpa = "fsdpa" in enabled_flags()
        if self.prefill_use_fusedsdpa:
            assert alibi_slopes is None, \
                'Prefill with FusedSDPA not supported with alibi slopes!'
            try:
                from habana_frameworks.torch.hpex.kernels import FusedSDPA
                self.fused_scaled_dot_product_attention = ModuleFusedSDPA(
                    FusedSDPA)
            except ImportError:
                logger().warning("Could not import HPU FusedSDPA kernel. "
                                 "vLLM will use native implementation.")

        suppored_head_sizes = HPUPagedAttention.get_supported_head_sizes()
        if head_size not in suppored_head_sizes:
            raise ValueError(
                f"Head size {head_size} is not supported by PagedAttention. "
                f"Supported head sizes are: {suppored_head_sizes}.")

        self.attn_type = attn_type
        if (self.attn_type != AttentionType.DECODER
                and self.attn_type != AttentionType.ENCODER_DECODER
                and self.attn_type != AttentionType.ENCODER_ONLY):
            raise NotImplementedError("Encoder self-attention "
                                      "is not implemented for "
                                      "HPUAttentionImpl")

    def forward(
        self,
        layer: AttentionLayer,
        query: torch.Tensor,
        key: torch.Tensor,
        value: torch.Tensor,
        kv_cache: torch.Tensor,
        attn_metadata: HPUAttentionMetadata,
        output: Optional[torch.Tensor] = None,
    ) -> torch.Tensor:
        """Forward pass with xFormers and PagedAttention.

        Args:
            query: shape = [num_tokens, num_heads * head_size]
            key: shape = [num_tokens, num_kv_heads * head_size]
            value: shape = [num_tokens, num_kv_heads * head_size]
            kv_cache = [2, num_blocks, block_size * num_kv_heads * head_size]
            attn_metadata: Metadata for attention.
        Returns:
            shape = [num_tokens, num_heads * head_size]
        """
        assert layer._k_scale_float == 1.0 and layer._v_scale_float == 1.0
        if self.attn_type == AttentionType.ENCODER_DECODER:
            return self.forward_encoder_decoder(
                query=query,
                key=key,
                value=value,
                kv_cache=kv_cache,
                attn_metadata=attn_metadata,
                k_scale=layer._k_scale_float,
                v_scale=layer._k_scale_float,
            )

        batch_size, seq_len, hidden_size = query.shape
        _, seq_len_kv, _ = key.shape

        query = query.view(-1, self.num_heads, self.head_size)
        key = key.view(-1, self.num_kv_heads, self.head_size)
        value = value.view(-1, self.num_kv_heads, self.head_size)
        block_indices = attn_metadata.block_indices
        block_offsets = attn_metadata.block_offsets
<<<<<<< HEAD
        if attn_metadata.is_prompt and attn_metadata.block_list is None:
=======
        if attn_metadata.is_prompt and self.attn_type \
            is not AttentionType.ENCODER_ONLY:
>>>>>>> f78aeb9d
            key = key.unflatten(0, (block_indices.size(0), -1))
            value = value.unflatten(0, (block_indices.size(0), -1))
        num_blocks = kv_cache[0].shape[0]
        block_size = kv_cache[0].shape[1]

        if kv_cache is not None and isinstance(kv_cache, tuple):
            key_cache, value_cache = HPUPagedAttention.split_kv_cache(
                kv_cache, self.num_kv_heads, self.head_size)

            # Reshape the input keys and values and store them in the cache.
            # If kv_cache is not provided, the new key and value tensors are
            # not cached. This happens during the initial memory profiling run.
            padded_key = key
            padded_value = value
            # NOTE(kzawora): Prefix prefill currently cannot properly handle sequence padding, so this is a workaround 
            #if attn_metadata.is_prompt and attn_metadata.block_list is not None:
            #    padded_key = torch.zeros((block_indices.size(0), block_size, self.num_kv_heads, self.head_size), device=key.device, dtype=key.dtype)
            #    padded_key.view(-1, self.num_kv_heads, self.head_size)[:key.shape[0]] = key.view(-1, self.num_kv_heads, self.head_size)
            #    padded_value = torch.zeros((block_indices.size(0), block_size, self.num_kv_heads, self.head_size), device=value.device, dtype=value.dtype)
            #    padded_value.view(-1, self.num_kv_heads, self.head_size)[:value.shape[0]] = value.view(-1, self.num_kv_heads, self.head_size)

            key_cache = self.k_cache(padded_key, key_cache, block_indices,
                                     block_offsets)
            value_cache = self.v_cache(padded_value, value_cache, block_indices,
                                       block_offsets)
                
        if attn_metadata.is_prompt:
            # Prompt run.
            query_shape = (batch_size, seq_len, self.num_heads, self.head_size)
            kv_shape = (batch_size, seq_len_kv, self.num_kv_heads,
                        self.head_size)

            if attn_metadata is None or attn_metadata.block_list is None:
                if not self.prefill_use_fusedsdpa:
                    # TODO: move this outside of model
                    assert attn_metadata.attn_bias is not None, \
                            'attn_bias must be set before calling model.forward'
                    attn_bias = attn_metadata.attn_bias
                    if self.alibi_slopes is not None:
                        position_bias = _make_alibi_bias(
                            self.alibi_slopes, self.num_kv_heads,
                            attn_bias.dtype, attn_bias.shape[-1])
                        attn_bias = attn_bias.tile(
                            (1, self.num_kv_heads, 1, 1))
                        attn_bias.add_(position_bias)
                else:
                    attn_bias = attn_metadata.attn_bias

                out = ops.prompt_attention(
                    query.view(query_shape),
                    key.view(kv_shape),
                    value.view(kv_shape),
                    attn_bias=attn_bias,
                    p=0.0,
                    scale=self.scale,
                    matmul_qk_op=self.matmul_qk,
                    softmax_op=self.softmax,
                    matmul_av_op=self.matmul_av,
                    valid_seq_lengths=attn_metadata.seq_lens_tensor,
                    fsdpa_op=self.fused_scaled_dot_product_attention
                    if self.prefill_use_fusedsdpa else None,
                )
            else:
                # TODO: enable FusedSDPA
                out = HPUPagedAttention.forward_prefix(
                    query=query.view(query_shape),
                    key=key.view(kv_shape),
                    value=value.view(kv_shape),
                    key_cache=key_cache,
                    value_cache=value_cache,
                    block_list=attn_metadata.block_list,
                    attn_bias=attn_metadata.attn_bias,
                    scale=self.scale,
                    matmul_qk_op=self.matmul_qk,
                    matmul_av_op=self.matmul_av,
                    softmax_op=self.softmax,
                    keys_fetch_func=self.k_cache.fetch_from_cache,
                    values_fetch_func=self.v_cache.fetch_from_cache)
            output = out.reshape(batch_size, seq_len, hidden_size)
        else:
            # Decoding run.
            output = HPUPagedAttention.forward_decode(
                query=query,
                key_cache=key_cache,
                value_cache=value_cache,
                block_list=attn_metadata.block_list,
                block_mapping=attn_metadata.block_mapping,
                block_bias=attn_metadata.attn_bias,
                block_scales=attn_metadata.block_scales,
                block_groups=attn_metadata.block_groups,
                scale=self.scale,
                matmul_qk_op=self.matmul_qk,
                matmul_av_op=self.matmul_av,
                batch2block_matmul_op=self.batch2block_matmul,
                block2batch_matmul_op=self.block2batch_matmul,
                keys_fetch_func=self.k_cache.fetch_from_cache,
                values_fetch_func=self.v_cache.fetch_from_cache)
        # Reshape the output tensor.
        return output.view(batch_size, seq_len, hidden_size)

    def forward_encoder_decoder(
        self,
        query: torch.Tensor,
        key: torch.Tensor,
        value: torch.Tensor,
        kv_cache: torch.Tensor,
        attn_metadata: HPUAttentionMetadata,
        k_scale: float = 1.0,
        v_scale: float = 1.0,
    ) -> torch.Tensor:
        """Forward pass with xFormers and PagedAttention.

        Args:
            query: shape = [num_tokens, num_heads * head_size]
            key: shape = [num_tokens, num_kv_heads * head_size]
            value: shape = [num_tokens, num_kv_heads * head_size]
            kv_cache = [2, num_blocks, block_size * num_kv_heads * head_size]
            attn_metadata: Metadata for attention.
        Returns:
            shape = [num_tokens, num_heads * head_size]
        """
        batch_size, hidden_size = query.shape

        if attn_metadata.is_prompt:
            batch_size = attn_metadata.num_prefills
            batched_tokens, _ = query.shape
            batched_kv_tokens, _, _ = key.shape
            assert batch_size > 0, (
                "In prefill stage the num_prefills should be > 0")
            assert batched_tokens % batch_size == 0
            assert batched_kv_tokens % batch_size == 0
            seq_len = batched_tokens // batch_size

        query = query.view(-1, self.num_heads, self.head_size)
        if key is not None:
            assert value is not None
            key = key.view(-1, self.num_kv_heads, self.head_size)
            value = value.view(-1, self.num_kv_heads, self.head_size)
        else:
            assert value is None

        block_indices = attn_metadata.cross_block_indices
        block_offsets = attn_metadata.cross_block_offsets
        if kv_cache is not None and isinstance(kv_cache, tuple):
            key_cache, value_cache = HPUPagedAttention.split_kv_cache(
                kv_cache, self.num_kv_heads, self.head_size)

            # Reshape the input keys and values and store them in the cache.
            # If kv_cache is not provided, the new key and value tensors are
            # not cached. This happens during the initial memory profiling run.
            if (key is not None) and (value is not None):
                # During cross-attention decode, key & value will be None,
                # we don't need to cache them.
                key_cache = self.k_cache(key, key_cache, block_indices,
                                         block_offsets)
                value_cache = self.v_cache(value, value_cache, block_indices,
                                           block_offsets)

        if attn_metadata.is_prompt:
            # Prompt run.
            batch_size = attn_metadata.num_prefills

            query_shape = (batch_size, -1, self.num_heads, self.head_size)
            kv_shape = (batch_size, -1, self.num_kv_heads, self.head_size)
            # Just a workaround, to make ops.prompt_attention go into the
            # torch ops assembly path.
            # TODO: add new prompt_attention op in vllm_hpu_extension
            # which calls FusedSDPA with causal = False.
            attn_bias = torch.zeros((batch_size, 1, 1, 1),
                                    device=query.device,
                                    dtype=torch.bool)

            out = ops.prompt_attention(
                query.view(query_shape),
                key.view(kv_shape),
                value.view(kv_shape),
                attn_bias=attn_bias,
                p=0.0,
                scale=self.scale,
                matmul_qk_op=self.matmul_qk,
                softmax_op=self.softmax,
                matmul_av_op=self.matmul_av,
                fsdpa_op=self.fused_scaled_dot_product_attention
                if self.prefill_use_fusedsdpa else None,
            )
            output = out.reshape(batch_size, seq_len, hidden_size)
        else:
            # Enc/dec cross-attention KVs match encoder sequence length;
            # cross-attention utilizes special "cross" block tables
            block_list = attn_metadata.cross_block_list
            block_mapping = attn_metadata.cross_block_mapping
            block_scales = attn_metadata.cross_block_scales
            block_groups = attn_metadata.cross_block_groups
            attn_bias = attn_metadata.cross_attn_bias
            # Decoding run.
            output = HPUPagedAttention.forward_decode(
                query=query,
                key_cache=key_cache,
                value_cache=value_cache,
                block_list=block_list,
                block_mapping=block_mapping,
                block_bias=attn_bias,
                block_scales=block_scales,
                block_groups=block_groups,
                scale=self.scale,
                matmul_qk_op=self.matmul_qk,
                matmul_av_op=self.matmul_av,
                batch2block_matmul_op=self.batch2block_matmul,
                block2batch_matmul_op=self.block2batch_matmul,
                keys_fetch_func=self.k_cache.fetch_from_cache,
                values_fetch_func=self.v_cache.fetch_from_cache)
        # Reshape the output tensor.
        return output.view(batch_size, -1, hidden_size)


def _make_alibi_bias(
    alibi_slopes: torch.Tensor,
    num_kv_heads: int,
    dtype: torch.dtype,
    seq_len: int,
) -> torch.Tensor:
    bias = torch.arange(seq_len, dtype=dtype)
    # NOTE(zhuohan): HF uses
    #     `bias = bias[None, :].repeat(seq_len, 1)`
    # here. We find that both biases give the same results, but
    # the bias below more accurately follows the original ALiBi
    # paper.
    # Calculate a matrix where each element represents ith element- jth
    # element.
    bias = bias[None, :] - bias[:, None]

    padded_len = (seq_len + 7) // 8 * 8
    num_heads = alibi_slopes.shape[0]
    bias = torch.empty(
        1,  # batch size
        num_heads,
        seq_len,
        padded_len,
        device=alibi_slopes.device,
        dtype=dtype,
    )[:, :, :, :seq_len].copy_(bias)
    bias.mul_(alibi_slopes[:, None, None])
    if num_heads != num_kv_heads:
        bias = bias.unflatten(1, (num_kv_heads, num_heads // num_kv_heads))
    return bias<|MERGE_RESOLUTION|>--- conflicted
+++ resolved
@@ -214,12 +214,9 @@
         value = value.view(-1, self.num_kv_heads, self.head_size)
         block_indices = attn_metadata.block_indices
         block_offsets = attn_metadata.block_offsets
-<<<<<<< HEAD
-        if attn_metadata.is_prompt and attn_metadata.block_list is None:
-=======
         if attn_metadata.is_prompt and self.attn_type \
-            is not AttentionType.ENCODER_ONLY:
->>>>>>> f78aeb9d
+            is not AttentionType.ENCODER_ONLY \
+            and attn_metadata.block_list is None:
             key = key.unflatten(0, (block_indices.size(0), -1))
             value = value.unflatten(0, (block_indices.size(0), -1))
         num_blocks = kv_cache[0].shape[0]
