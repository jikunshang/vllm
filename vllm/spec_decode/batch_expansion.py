--- conflicted
+++ resolved
@@ -289,13 +289,9 @@
         self,
         target_sampler_output: SamplerOutput,
         proposals: SpeculativeProposals,
-<<<<<<< HEAD
         num_scoring_tokens: int,
     ) -> Tuple[torch.Tensor, torch.Tensor, torch.Tensor,
                Optional[torch.Tensor]]:
-=======
-    ) -> SpeculativeScores:
->>>>>>> 2079e43b
         """Contract the expanded batch back into its original size.
         This maps the scores of speculative tokens back to their original
         sequences.
