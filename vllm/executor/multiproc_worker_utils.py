# SPDX-License-Identifier: Apache-2.0

import asyncio
import os
import sys
import threading
import uuid
from dataclasses import dataclass
from multiprocessing import Queue
from multiprocessing.connection import wait
from multiprocessing.process import BaseProcess
from typing import (Any, Callable, Dict, Generic, List, Optional, TextIO,
                    TypeVar, Union)

import torch

from vllm import envs
from vllm.config import VllmConfig
from vllm.logger import init_logger
<<<<<<< HEAD
from vllm.platforms import current_platform
from vllm.triton_utils.importing import HAS_TRITON
from vllm.utils import _check_multiproc_method, get_mp_context, run_method

if HAS_TRITON:
    from vllm.triton_utils import maybe_set_triton_cache_manager
=======
from vllm.utils import _maybe_force_spawn, get_mp_context, run_method
>>>>>>> 5797fb97

logger = init_logger(__name__)

T = TypeVar('T')

_TERMINATE = "TERMINATE"  # sentinel

# ANSI color codes
CYAN = '\033[1;36m'
RESET = '\033[0;0m'

JOIN_TIMEOUT_S = 2


@dataclass
class Result(Generic[T]):
    """Result of task dispatched to worker"""

    task_id: uuid.UUID
    value: Optional[T] = None
    exception: Optional[BaseException] = None


class ResultFuture(threading.Event, Generic[T]):
    """Synchronous future for non-async case"""

    def __init__(self):
        super().__init__()
        self.result: Optional[Result[T]] = None

    def set_result(self, result: Result[T]):
        self.result = result
        self.set()

    def get(self) -> T:
        self.wait()
        assert self.result is not None
        if self.result.exception is not None:
            raise self.result.exception
        return self.result.value  # type: ignore[return-value]


def _set_future_result(future: Union[ResultFuture, asyncio.Future],
                       result: Result):
    if isinstance(future, ResultFuture):
        future.set_result(result)
        return
    loop = future.get_loop()
    if not loop.is_closed():
        if result.exception is not None:
            loop.call_soon_threadsafe(future.set_exception, result.exception)
        else:
            loop.call_soon_threadsafe(future.set_result, result.value)


class ResultHandler(threading.Thread):
    """Handle results from all workers (in background thread)"""

    def __init__(self) -> None:
        super().__init__(daemon=True)
        self.result_queue = get_mp_context().Queue()
        self.tasks: Dict[uuid.UUID, Union[ResultFuture, asyncio.Future]] = {}

    def run(self):
        for result in iter(self.result_queue.get, _TERMINATE):
            future = self.tasks.pop(result.task_id)
            _set_future_result(future, result)
        # Ensure that all waiters will receive an exception
        for task_id, future in self.tasks.items():
            _set_future_result(
                future,
                Result(task_id=task_id,
                       exception=ChildProcessError("worker died")))

    def close(self):
        self.result_queue.put(_TERMINATE)


class WorkerMonitor(threading.Thread):
    """Monitor worker status (in background thread)"""

    def __init__(self, workers: List['ProcessWorkerWrapper'],
                 result_handler: ResultHandler):
        super().__init__(daemon=True)
        self.workers = workers
        self.result_handler = result_handler
        self._close = False

    def run(self) -> None:
        # Blocks until any worker exits
        dead_sentinels = wait([w.process.sentinel for w in self.workers])
        if not self._close:
            self._close = True

            # Kill / cleanup all workers
            for worker in self.workers:
                process = worker.process
                if process.sentinel in dead_sentinels:
                    process.join(JOIN_TIMEOUT_S)
                if process.exitcode is not None and process.exitcode != 0:
                    logger.error("Worker %s pid %s died, exit code: %s",
                                 process.name, process.pid, process.exitcode)
            # Cleanup any remaining workers
            if logger:
                logger.info("Killing local vLLM worker processes")
            for worker in self.workers:
                worker.kill_worker()
            # Must be done after worker task queues are all closed
            self.result_handler.close()

        for worker in self.workers:
            worker.process.join(JOIN_TIMEOUT_S)

    def close(self):
        if self._close:
            return
        self._close = True
        logger.info("Terminating local vLLM worker processes")
        for worker in self.workers:
            worker.terminate_worker()
        # Must be done after worker task queues are all closed
        self.result_handler.close()


class ProcessWorkerWrapper:
    """Local process wrapper for vllm.worker.Worker,
    for handling single-node multi-GPU tensor parallel."""

    def __init__(self, result_handler: ResultHandler,
                 worker_factory: Callable[[VllmConfig, int], Any],
                 vllm_config: VllmConfig, rank: int) -> None:
        self.mp = get_mp_context()
        self._task_queue = self.mp.Queue()
        self.result_queue = result_handler.result_queue
        self.tasks = result_handler.tasks
        self.process: BaseProcess = self.mp.Process(  # type: ignore[attr-defined]
            target=_run_worker_process,
            name="VllmWorkerProcess",
            kwargs=dict(
                worker_factory=worker_factory,
                task_queue=self._task_queue,
                result_queue=self.result_queue,
                vllm_config=vllm_config,
                rank=rank,
            ),
            daemon=True)

        self.process.start()

    def _enqueue_task(self, future: Union[ResultFuture, asyncio.Future],
                      method: Union[str, bytes], args, kwargs):
        task_id = uuid.uuid4()
        self.tasks[task_id] = future
        try:
            self._task_queue.put((task_id, method, args, kwargs))
        except SystemExit:
            raise
        except BaseException as e:
            del self.tasks[task_id]
            raise ChildProcessError("worker died") from e

    def execute_method(self, method: Union[str, bytes], *args, **kwargs):
        future: ResultFuture = ResultFuture()
        self._enqueue_task(future, method, args, kwargs)
        return future

    async def execute_method_async(self, method: Union[str, bytes], *args,
                                   **kwargs):
        future = asyncio.get_running_loop().create_future()
        self._enqueue_task(future, method, args, kwargs)
        return await future

    def terminate_worker(self):
        try:
            self._task_queue.put(_TERMINATE)
        except ValueError:
            self.process.kill()
        self._task_queue.close()

    def kill_worker(self):
        self._task_queue.close()
        self.process.kill()


def _run_worker_process(
    worker_factory: Callable[[VllmConfig, int], Any],
    task_queue: Queue,
    result_queue: Queue,
    vllm_config: VllmConfig,
    rank: int,
) -> None:
    """Worker process event loop"""

    # Add process-specific prefix to stdout and stderr
    process_name = get_mp_context().current_process().name
    pid = os.getpid()
    _add_prefix(sys.stdout, process_name, pid)
    _add_prefix(sys.stderr, process_name, pid)

    # Initialize worker
    worker = worker_factory(vllm_config, rank)
    del worker_factory

    # Accept tasks from the engine in task_queue
    # and return task output in result_queue
    logger.info("Worker ready; awaiting tasks")
    try:
        for items in iter(task_queue.get, _TERMINATE):
            output = None
            exception = None
            task_id, method, args, kwargs = items
            try:
                output = run_method(worker, method, args, kwargs)
            except SystemExit:
                raise
            except KeyboardInterrupt:
                break
            except BaseException as e:
                logger.exception(
                    "Exception in worker %s while processing method %s.",
                    process_name, method)
                exception = e
            result_queue.put(
                Result(task_id=task_id, value=output, exception=exception))
    except KeyboardInterrupt:
        pass
    except Exception:
        logger.exception("Worker failed")

    # Flush TunableOp results when TunableOp is enabled and
    # online (in situ) tuning is enabled.
    # Offline tuning API (record_untuned_is_enabled()) only
    # available in PyTorch 2.6 or later.
    if torch.cuda.is_available():
        import torch.cuda.tunable as tunable
        if (tunable.is_enabled() and tunable.tuning_is_enabled()
                and not tunable.record_untuned_is_enabled()):
            tunable.write_file()

    logger.info("Worker exiting")


def _add_prefix(file: TextIO, worker_name: str, pid: int) -> None:
    """Prepend each output line with process-specific prefix"""

    prefix = f"{CYAN}({worker_name} pid={pid}){RESET} "
    file_write = file.write

    def write_with_prefix(s: str):
        if not s:
            return
        if file.start_new_line:  # type: ignore[attr-defined]
            file_write(prefix)
        idx = 0
        while (next_idx := s.find('\n', idx)) != -1:
            next_idx += 1
            file_write(s[idx:next_idx])
            if next_idx == len(s):
                file.start_new_line = True  # type: ignore[attr-defined]
                return
            file_write(prefix)
            idx = next_idx
        file_write(s[idx:])
        file.start_new_line = False  # type: ignore[attr-defined]

    file.start_new_line = True  # type: ignore[attr-defined]
    file.write = write_with_prefix  # type: ignore[method-assign]


def set_multiprocessing_worker_envs(parallel_config):
    """ Set up environment variables that should be used when there are workers
    in a multiprocessing environment. This should be called by the parent 
    process before worker processes are created"""

    _maybe_force_spawn()

    if (current_platform.is_hpu()
            and parallel_config.distributed_executor_backend == 'mp'
            and envs.VLLM_WORKER_MULTIPROC_METHOD == 'fork'):
        if os.environ.get("VLLM_WORKER_MULTIPROC_METHOD", None) is not None:
            logger.warning("On HPU, VLLM_WORKER_MULTIPROC_METHOD=fork might "
                           "cause application hangs on exit. Using "
                           "VLLM_WORKER_MULTIPROC_METHOD=fork anyway, "
                           "as it was explicitly requested.")
        else:
            logger.warning("On HPU, VLLM_WORKER_MULTIPROC_METHOD=fork might "
                           "cause application hangs on exit. Setting "
                           "VLLM_WORKER_MULTIPROC_METHOD to 'spawn'. "
                           "To override that behavior, please set "
                           "VLLM_WORKER_MULTIPROC_METHOD=fork explicitly.")
            os.environ["VLLM_WORKER_MULTIPROC_METHOD"] = "spawn"

    # Configure thread parallelism if OMP_NUM_THREADS isn't set
    #
    # Helps to avoid CPU contention. The default of spawning a thread per
    # core combined with multiprocessing for each GPU can have a negative
    # impact on performance. The contention is amplified when running in a
    # container where CPU limits can cause throttling.
    default_omp_num_threads = 1
    if "OMP_NUM_THREADS" not in os.environ and (
            current_parallelism :=
            torch.get_num_threads()) > default_omp_num_threads:
        logger.warning(
            "Reducing Torch parallelism from %d threads to %d to avoid "
            "unnecessary CPU contention. Set OMP_NUM_THREADS in the "
            "external environment to tune this value as needed.",
            current_parallelism, default_omp_num_threads)
        os.environ["OMP_NUM_THREADS"] = str(default_omp_num_threads)
        torch.set_num_threads(default_omp_num_threads)<|MERGE_RESOLUTION|>--- conflicted
+++ resolved
@@ -17,16 +17,8 @@
 from vllm import envs
 from vllm.config import VllmConfig
 from vllm.logger import init_logger
-<<<<<<< HEAD
 from vllm.platforms import current_platform
-from vllm.triton_utils.importing import HAS_TRITON
-from vllm.utils import _check_multiproc_method, get_mp_context, run_method
-
-if HAS_TRITON:
-    from vllm.triton_utils import maybe_set_triton_cache_manager
-=======
 from vllm.utils import _maybe_force_spawn, get_mp_context, run_method
->>>>>>> 5797fb97
 
 logger = init_logger(__name__)
 
