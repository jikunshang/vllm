--- conflicted
+++ resolved
@@ -1572,15 +1572,8 @@
             _raise_or_fallback(feature_name=name, recommend_to_remove=True)
             return False
 
-<<<<<<< HEAD
-        # No support for device type other than CUDA, AMD (experiemntal) or
-        # TPU (experimental) so far.
-        if not (current_platform.is_cuda_alike() or current_platform.is_tpu()
-                or current_platform.is_hpu()):
-=======
         # Platforms must decide if they can support v1 for this model
         if not current_platform.supports_v1(model_config=model_config):
->>>>>>> 8017c8db
             _raise_or_fallback(
                 feature_name=f"device type={current_platform.device_type}",
                 recommend_to_remove=False)
