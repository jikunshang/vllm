import asyncio
import copy
import time
import weakref
from functools import partial
from typing import (Any, AsyncGenerator, Callable, Coroutine, Dict, Iterable,
                    List, Mapping, Optional, Set, Tuple, Type, Union, overload)
from weakref import ReferenceType

from typing_extensions import deprecated

import vllm.envs as envs
from vllm.config import (DecodingConfig, LoRAConfig, ModelConfig,
                         ParallelConfig, SchedulerConfig, VllmConfig)
from vllm.core.scheduler import SchedulerOutputs
from vllm.engine.arg_utils import AsyncEngineArgs
from vllm.engine.async_timeout import asyncio_timeout
from vllm.engine.llm_engine import LLMEngine, SchedulerOutputState
from vllm.engine.metrics_types import StatLoggerBase
from vllm.engine.protocol import EngineClient
<<<<<<< HEAD
from vllm.executor.executor_base import ExecutorAsyncBase
from vllm.executor.gpu_executor import GPUExecutorAsync
from vllm.executor.hpu_executor import HPUExecutorAsync
from vllm.executor.ray_utils import initialize_ray_cluster
=======
from vllm.executor.executor_base import ExecutorBase
>>>>>>> 87a0c076
from vllm.inputs import PromptType
from vllm.inputs.preprocess import InputPreprocessor
from vllm.logger import init_logger
from vllm.lora.request import LoRARequest
from vllm.model_executor.guided_decoding import (
    get_guided_decoding_logits_processor)
from vllm.model_executor.layers.sampler import SamplerOutput
from vllm.outputs import PoolingRequestOutput, RequestOutput
from vllm.pooling_params import PoolingParams
from vllm.prompt_adapter.request import PromptAdapterRequest
from vllm.sampling_params import SamplingParams
from vllm.sequence import ExecuteModelRequest
from vllm.transformers_utils.tokenizer import AnyTokenizer
from vllm.usage.usage_lib import UsageContext
from vllm.utils import deprecate_kwargs, weak_bind

logger = init_logger(__name__)
ENGINE_ITERATION_TIMEOUT_S = envs.VLLM_ENGINE_ITERATION_TIMEOUT_S


class AsyncEngineDeadError(RuntimeError):
    pass


def _log_task_completion(task: asyncio.Task,
                         error_callback: Callable[[Exception], None]) -> None:
    """This function is only intended for the `engine.run_engine_loop()` task.

    In particular, that task runs a `while True` loop that can only exit if
    there is an exception.
    """

    exception = None
    try:
        return_value = task.result()
        raise AssertionError(
            f"The engine background task should never finish without an "
            f"exception. {return_value}")
    except asyncio.exceptions.CancelledError:
        # We assume that if the task is cancelled, we are gracefully shutting
        # down. This should only happen on program exit.
        logger.info("Engine is gracefully shutting down.")
    except Exception as e:
        exception = e
        logger.error("Engine background task failed", exc_info=e)
        error_callback(exception)
        raise AsyncEngineDeadError(
            "Task finished unexpectedly. This should never happen! "
            "Please open an issue on Github. See stack trace above for the "
            "actual cause.") from e


STOP_ITERATION = Exception()  # Sentinel


class AsyncStream:
    """A stream of RequestOutputs or PoolingRequestOutputs for a request
    that can be iterated over asynchronously via an async generator."""

    def __init__(self, request_id: str, cancel: Callable[[str], None]) -> None:
        self.request_id = request_id
        self._cancel = cancel
        self._queue: asyncio.Queue = asyncio.Queue()
        self._finished = False

    def put(self, item: Union[RequestOutput, PoolingRequestOutput,
                              Exception]) -> None:
        if not self._finished:
            self._queue.put_nowait(item)

    def finish(
        self,
        exception: Optional[Union[BaseException, Type[BaseException]]] = None,
    ) -> None:
        if not self._finished:
            self._finished = True
            self._queue.put_nowait(
                exception if self._is_raisable(exception) else STOP_ITERATION)

    @property
    def finished(self) -> bool:
        return self._finished

    async def generator(
        self
    ) -> AsyncGenerator[Union[RequestOutput, PoolingRequestOutput], None]:
        try:
            while True:
                result = await self._queue.get()
                if self._is_raisable(result):
                    if result == STOP_ITERATION:
                        return
                    raise result
                yield result
        except GeneratorExit:
            self._cancel(self.request_id)
            raise asyncio.CancelledError from None

    @staticmethod
    def _is_raisable(value: Any):
        return isinstance(value, BaseException) or \
                (isinstance(value, type) and \
                 issubclass(value, BaseException))


class RequestTracker:
    """Synchronous abstraction for tracking requests."""

    def __init__(self) -> None:
        self._request_streams: Dict[str, AsyncStream] = {}
        self._aborted_requests: asyncio.Queue[str] = asyncio.Queue()
        self._new_requests: asyncio.Queue[Tuple[AsyncStream,
                                                dict]] = asyncio.Queue()
        self.new_requests_event = asyncio.Event()

    def __contains__(self, item):
        return item in self._request_streams

    def __len__(self) -> int:
        return len(self._request_streams)

    def propagate_exception(self,
                            exc: Exception,
                            request_id: Optional[str] = None) -> None:
        """Propagate an exception to request streams
        (all if request_id is None)."""
        if request_id is not None:
            self.abort_request(request_id, exception=exc)
        else:
            # NB: tuple() used here because self.abort_request pops the stream
            # out of self._request_streams, so we can't iterate on it directly
            for rid in tuple(self._request_streams.keys()):
                self.abort_request(rid, exception=exc)

    def process_request_output(self,
                               request_output: Union[RequestOutput,
                                                     PoolingRequestOutput],
                               *,
                               verbose: bool = False) -> None:
        """Process a request output from the engine."""
        request_id = request_output.request_id
        finished = request_output.finished

        if finished:
            stream = self._request_streams.pop(request_id, None)
        else:
            stream = self._request_streams.get(request_id)
        # Guard against a KeyError which can occur if the request was aborted
        # while the output was generated
        if stream is not None:
            stream.put(request_output)
            if finished:
                stream.finish()

        if verbose and finished:
            logger.info("Finished request %s.", request_id)

    def process_exception(self,
                          request_id: str,
                          exception: BaseException,
                          *,
                          verbose: bool = False) -> None:
        """Propagate an exception from the engine."""
        if verbose:
            logger.info("Finished request %s.", request_id)
        self.abort_request(request_id, exception=exception)

    def add_request(self,
                    request_id: str,
                    *,
                    verbose: bool = False,
                    **engine_add_request_kwargs) -> AsyncStream:
        """Add a request to be sent to the engine on the next background
        loop iteration."""
        if request_id in self._request_streams:
            raise KeyError(f"Request {request_id} already exists.")

        abort_request = partial(self.abort_request, verbose=verbose)
        stream = AsyncStream(request_id, abort_request)
        self._new_requests.put_nowait((stream, {
            "request_id": request_id,
            **engine_add_request_kwargs
        }))

        self.new_requests_event.set()

        if verbose:
            logger.info("Added request %s.", request_id)

        return stream

    def abort_request(self,
                      request_id: str,
                      *,
                      exception: Optional[Union[BaseException,
                                                Type[BaseException]]] = None,
                      verbose: bool = False) -> None:
        """Abort a request during next background loop iteration."""
        if verbose:
            logger.info("Aborted request %s.", request_id)

        self._aborted_requests.put_nowait(request_id)

        stream = self._request_streams.pop(request_id, None)
        if stream is not None:
            stream.finish(exception=exception)

    def get_new_and_aborted_requests(self) -> Tuple[List[Dict], Set[str]]:
        """Get the new requests and finished requests to be
        sent to the engine."""
        new_requests: List[Dict] = []
        finished_requests: Set[str] = set()

        while not self._aborted_requests.empty():
            request_id = self._aborted_requests.get_nowait()
            finished_requests.add(request_id)

        while not self._new_requests.empty():
            stream, new_request = self._new_requests.get_nowait()
            request_id = stream.request_id
            if request_id in finished_requests:
                # The request has already been aborted.
                stream.finish(asyncio.CancelledError)
                finished_requests.discard(request_id)
            else:
                self._request_streams[request_id] = stream
                new_requests.append(new_request)

        return new_requests, finished_requests

    async def wait_for_new_requests(self):
        if not self.has_new_requests():
            await self.new_requests_event.wait()
        self.new_requests_event.clear()

    def has_new_requests(self):
        return not self._new_requests.empty()


class _AsyncLLMEngine(LLMEngine):
    """Extension of LLMEngine to add async methods."""

    def __init__(self, *args, **kwargs):
        super().__init__(*args, **kwargs)

    async def step_async(
        self, virtual_engine: int
    ) -> List[Union[RequestOutput, PoolingRequestOutput]]:
        """Performs one decoding iteration and returns newly generated results.
        The workers are ran asynchronously if possible.

        This function performs one decoding iteration of the engine. It first
        schedules the sequences to be executed in the next iteration and the
        token blocks to be swapped in/out/copy. Then, it executes the model
        and updates the scheduler with the model outputs. Finally, it decodes
        the sequences and returns the newly generated results.
        """
        # these are cached outputs from previous iterations. None if on first
        # iteration
        cached_outputs = self.cached_scheduler_outputs[virtual_engine]
        seq_group_metadata_list = cached_outputs.seq_group_metadata_list
        scheduler_outputs = cached_outputs.scheduler_outputs
        allow_async_output_proc = cached_outputs.allow_async_output_proc

        ctx = self.scheduler_contexts[virtual_engine]

        # Clear outputs for each new scheduler iteration
        ctx.request_outputs.clear()

        # skip the scheduler if there are any remaining steps in the seq groups.
        # This ensures that the scheduler is only called again when the current
        # batch has completed.
        if not self._has_remaining_steps(seq_group_metadata_list):

            # Schedule iteration
            (seq_group_metadata_list, scheduler_outputs,
             allow_async_output_proc
             ) = self.scheduler[virtual_engine].schedule()

            ctx.seq_group_metadata_list = seq_group_metadata_list
            ctx.scheduler_outputs = scheduler_outputs

            finished_requests_ids = self.scheduler[
                virtual_engine].get_and_reset_finished_requests_ids()

            # Maybe switch from async mode to sync mode
            if not allow_async_output_proc and len(ctx.output_queue) > 0:
                self._process_model_outputs(ctx=ctx)

            if (self.scheduler_config.is_multi_step
                    and scheduler_outputs.num_lookahead_slots > 0):
                # cache the scheduler outputs for the next iteration if we have
                # lookahead slots
                self._cache_scheduler_outputs_for_multi_step(
                    virtual_engine, seq_group_metadata_list, scheduler_outputs,
                    allow_async_output_proc)
        else:
            finished_requests_ids = list()

        assert seq_group_metadata_list is not None
        assert scheduler_outputs is not None

        if not scheduler_outputs.is_empty():

            # Check if we have a cached last_output from the previous iteration.
            # For supporting PP this is probably the best way to pass the
            # sampled_token_ids, as a separate broadcast over all the PP stages
            # will cause one virtual engine's microbatch to block the pipeline.
            last_sampled_token_ids = \
                self._get_last_sampled_token_ids(virtual_engine)

            execute_model_req = ExecuteModelRequest(
                seq_group_metadata_list=seq_group_metadata_list,
                blocks_to_swap_in=scheduler_outputs.blocks_to_swap_in,
                blocks_to_swap_out=scheduler_outputs.blocks_to_swap_out,
                blocks_to_copy=scheduler_outputs.blocks_to_copy,
                virtual_engine=virtual_engine,
                num_lookahead_slots=scheduler_outputs.num_lookahead_slots,
                running_queue_size=scheduler_outputs.running_queue_size,
                finished_requests_ids=finished_requests_ids,
                # We use ExecuteModelRequest to pass the last sampled_token_ids
                # to each of the non-last PP stages for in-place prepare_input.
                last_sampled_token_ids=last_sampled_token_ids)

            if allow_async_output_proc:
                execute_model_req.async_callback = self.async_callbacks[
                    virtual_engine]

            # Execute the model.
            outputs = await self.model_executor.execute_model_async(
                execute_model_req)

            # we need to do this here so that last step's sampled_token_ids can
            # be passed to the next iteration for PP.
            if self.scheduler_config.is_multi_step:
                self._update_cached_scheduler_output(virtual_engine, outputs)
        else:
            if len(ctx.output_queue) > 0:
                self._process_model_outputs(ctx=ctx)
            outputs = []

        # Finish the current step for all the sequence groups.
        if self.scheduler_config.is_multi_step:
            for seq_group in seq_group_metadata_list:
                seq_group.finish_step()

        if not self._has_remaining_steps(seq_group_metadata_list):
            # Clear the cache if we have finished all the steps
            if self.scheduler_config.is_multi_step:
                self.cached_scheduler_outputs[
                    virtual_engine] = SchedulerOutputState()

            # is_first_step_output is True only when the num_steps of all
            # the sequences are 1. When the num_steps > 1,
            # multi_step_model_runner does the first-step output append.
            is_first_step_output: bool = False if not seq_group_metadata_list \
                else seq_group_metadata_list[0].state.num_steps == 1

            ctx.append_output(outputs=outputs,
                              seq_group_metadata_list=seq_group_metadata_list,
                              scheduler_outputs=scheduler_outputs,
                              is_async=allow_async_output_proc,
                              is_last_step=True,
                              is_first_step_output=is_first_step_output)

            if outputs and allow_async_output_proc:
                assert len(
                    outputs
                ) == 1, "Async postprocessor expects only a single output set"
                self._advance_to_next_step(
                    outputs[0], seq_group_metadata_list,
                    scheduler_outputs.scheduled_seq_groups)

            if not allow_async_output_proc:
                self._process_model_outputs(ctx=ctx)

                # Log stats.
                self.do_log_stats(scheduler_outputs, outputs)

                # Tracing
                self.do_tracing(scheduler_outputs)

        else:
            # Multi-step case
            return ctx.request_outputs

        if not self.has_unfinished_requests():
            # Drain async postprocessor (if exists)
            if len(ctx.output_queue) > 0:
                self._process_model_outputs(ctx=ctx)
            assert len(ctx.output_queue) == 0

        return ctx.request_outputs

    async def stop_remote_worker_execution_loop_async(self) -> None:
        """Stop the remote worker execution loop."""
        await self.model_executor.stop_remote_worker_execution_loop_async()

    async def get_tokenizer_async(self,
                                  lora_request: Optional[LoRARequest] = None
                                  ) -> AnyTokenizer:
        return await (
            self.get_tokenizer_group().get_lora_tokenizer_async(lora_request))

    @overload
    @deprecated("'inputs' will be renamed to 'prompt")
    async def add_request_async(
        self,
        request_id: str,
        *,
        inputs: PromptType,
        params: Union[SamplingParams, PoolingParams],
        arrival_time: Optional[float] = None,
        lora_request: Optional[LoRARequest] = None,
        trace_headers: Optional[Mapping[str, str]] = None,
        prompt_adapter_request: Optional[PromptAdapterRequest] = None,
        priority: int = 0,
    ) -> None:
        ...

    @overload
    async def add_request_async(
        self,
        request_id: str,
        prompt: PromptType,
        params: Union[SamplingParams, PoolingParams],
        arrival_time: Optional[float] = None,
        lora_request: Optional[LoRARequest] = None,
        trace_headers: Optional[Mapping[str, str]] = None,
        prompt_adapter_request: Optional[PromptAdapterRequest] = None,
        priority: int = 0,
    ) -> None:
        ...

    @deprecate_kwargs(
        "inputs",
        additional_message="Please use the 'prompt' parameter instead.",
    )
    async def add_request_async(
            self,
            request_id: str,
            prompt: Optional[PromptType] = None,
            params: Optional[Union[SamplingParams, PoolingParams]] = None,
            arrival_time: Optional[float] = None,
            lora_request: Optional[LoRARequest] = None,
            trace_headers: Optional[Mapping[str, str]] = None,
            prompt_adapter_request: Optional[PromptAdapterRequest] = None,
            priority: int = 0,
            *,
            inputs: Optional[PromptType] = None,  # DEPRECATED
    ) -> None:
        """Async version of :meth:`add_request`."""
        if inputs is not None:
            prompt = inputs
        assert prompt is not None and params is not None

        if lora_request is not None and not self.lora_config:
            raise ValueError(f"Got lora_request {lora_request} but LoRA is "
                             "not enabled!")
        if priority != 0 and not self.scheduler_config.policy == "priority":
            raise ValueError(f"Got priority {priority} but "
                             "Priority scheduling is not enabled.")
        if arrival_time is None:
            arrival_time = time.time()

        if self.tokenizer is not None:
            tokenizer = await self.get_tokenizer_async(lora_request)
            self._validate_token_prompt(prompt, tokenizer=tokenizer)

        preprocessed_inputs = await self.input_preprocessor.preprocess_async(
            prompt,
            request_id=request_id,
            lora_request=lora_request,
            prompt_adapter_request=prompt_adapter_request,
        )
        processed_inputs = self.input_processor(preprocessed_inputs)

        if isinstance(params, SamplingParams) and \
            params.guided_decoding is not None:
            # Guided decoding has an async implementation for building logits
            # processors in a separate threadpool.
            # We want to invoke that here instead of using the blocking
            # implementation in the LLMEngine
            params = await build_guided_decoding_logits_processor_async(
                sampling_params=params,
                tokenizer=await self.get_tokenizer_async(lora_request),
                default_guided_backend=self.decoding_config.
                guided_decoding_backend,
                model_config=self.model_config)

        self._add_processed_request(
            request_id=request_id,
            processed_inputs=processed_inputs,
            params=params,
            arrival_time=arrival_time,
            lora_request=lora_request,
            prompt_adapter_request=prompt_adapter_request,
            trace_headers=trace_headers,
            priority=priority,
        )

    async def check_health_async(self) -> None:
        if self.tokenizer:
            self.tokenizer.check_health()
        self.model_executor.check_health()


async def build_guided_decoding_logits_processor_async(
        sampling_params: SamplingParams, tokenizer: AnyTokenizer,
        default_guided_backend: str,
        model_config: ModelConfig) -> SamplingParams:
    """Constructs logits processors based on the guided_decoding,
    logits_bias, and allowed_token_ids fields in sampling_params. Deletes
    those fields and adds the constructed logits processors to the
    logits_processors field. Modifies sampling params in-place and returns
    the modified sampling params."""
    if sampling_params.guided_decoding is None:
        return sampling_params

    # Defensively copy sampling params since guided decoding logits
    # processors can have different state for each request
    sampling_params = copy.copy(sampling_params)
    guided_decoding = sampling_params.guided_decoding

    logger.debug("Building guided decoding logits processor. "
                 "Params: %s", guided_decoding)

    guided_decoding.backend = guided_decoding.backend or default_guided_backend

    processor = await get_guided_decoding_logits_processor(
        guided_params=guided_decoding,
        tokenizer=tokenizer,
        model_config=model_config)

    if processor:
        if sampling_params.logits_processors is None:
            sampling_params.logits_processors = []
        sampling_params.logits_processors.append(processor)

    # Unset guided decoding params after constructing the lp from them
    sampling_params.guided_decoding = None

    return sampling_params


class AsyncLLMEngine(EngineClient):
    """An asynchronous wrapper for :class:`LLMEngine`.

    This class is used to wrap the :class:`LLMEngine` class to make it
    asynchronous. It uses asyncio to create a background loop that keeps
    processing incoming requests. The :class:`LLMEngine` is kicked by the
    generate method when there are requests in the waiting queue. The generate
    method yields the outputs from the :class:`LLMEngine` to the caller.

    Args:
        log_requests: Whether to log the requests.
        start_engine_loop: If True, the background task to run the engine
            will be automatically started in the generate call.
        *args: Arguments for :class:`LLMEngine`.
        **kwargs: Arguments for :class:`LLMEngine`.
    """

    _engine_class: Type[_AsyncLLMEngine] = _AsyncLLMEngine

    def __init__(self,
                 *args,
                 log_requests: bool = True,
                 start_engine_loop: bool = True,
                 **kwargs) -> None:
        self.log_requests = log_requests
        self.engine = self._engine_class(*args, **kwargs)

        # This ensures quick processing of request outputs
        # so the append to asyncio queues is not delayed,
        # especially for multi-step.
        self.use_process_request_outputs_callback = (
            self.engine.model_config.use_async_output_proc)

        if self.use_process_request_outputs_callback:
            self.engine.process_request_outputs_callback = \
                weak_bind(self.process_request_outputs)

        self.background_loop: Optional[asyncio.Future] = None
        # We need to keep a reference to unshielded
        # task as well to prevent it from being garbage
        # collected
        self._background_loop_unshielded: Optional[asyncio.Task] = None
        self.start_engine_loop = start_engine_loop
        self._errored_with: Optional[BaseException] = None

        # Lazy initialized fields
        self._request_tracker: RequestTracker

    def __del__(self):
        if rt := getattr(self, "request_tracker", None):
            # Wake up engine loop so that it will exit cleanly
            rt.new_requests_event.set()

    @classmethod
<<<<<<< HEAD
    def _get_executor_cls(
            cls, engine_config: VllmConfig) -> Type[ExecutorAsyncBase]:
        distributed_executor_backend = (
            engine_config.parallel_config.distributed_executor_backend)
        if isinstance(distributed_executor_backend, type):
            if not issubclass(distributed_executor_backend, ExecutorAsyncBase):
                raise TypeError(
                    "distributed_executor_backend must be a subclass of "
                    f"ExecutorAsyncBase. Got {distributed_executor_backend}.")
            executor_class = distributed_executor_backend
        elif engine_config.device_config.device_type == "neuron":
            from vllm.executor.neuron_executor import NeuronExecutorAsync
            executor_class = NeuronExecutorAsync
        elif engine_config.device_config.device_type == "tpu":
            if distributed_executor_backend == "ray":
                from vllm.executor.ray_tpu_executor import RayTPUExecutorAsync
                executor_class = RayTPUExecutorAsync
            else:
                assert distributed_executor_backend is None
                from vllm.executor.tpu_executor import TPUExecutorAsync
                executor_class = TPUExecutorAsync
        elif engine_config.device_config.device_type == "cpu":
            from vllm.executor.cpu_executor import CPUExecutorAsync
            executor_class = CPUExecutorAsync
        elif engine_config.device_config.device_type == "hpu":
            if distributed_executor_backend == "mp":
                from vllm.executor.multiproc_hpu_executor import (
                    MultiprocessingHPUExecutorAsync)
                executor_class = MultiprocessingHPUExecutorAsync
            if distributed_executor_backend == "ray":
                initialize_ray_cluster(engine_config.parallel_config)
                from vllm.executor.ray_hpu_executor import RayHPUExecutorAsync
                executor_class = RayHPUExecutorAsync
            else:
                from vllm.executor.hpu_executor import HPUExecutorAsync
                executor_class = HPUExecutorAsync
        elif engine_config.device_config.device_type == "openvino":
            assert distributed_executor_backend is None, (
                "Distributed execution is not supported with "
                "the OpenVINO backend.")
            from vllm.executor.openvino_executor import OpenVINOExecutorAsync
            executor_class = OpenVINOExecutorAsync
        elif engine_config.device_config.device_type == "xpu":
            if distributed_executor_backend is None:
                from vllm.executor.xpu_executor import XPUExecutorAsync
                executor_class = XPUExecutorAsync
            elif distributed_executor_backend == "ray":
                from vllm.executor.ray_xpu_executor import RayXPUExecutorAsync
                executor_class = RayXPUExecutorAsync
            elif distributed_executor_backend == "mp":
                from vllm.executor.multiproc_xpu_executor import (
                    MultiprocessingXPUExecutorAsync)
                executor_class = MultiprocessingXPUExecutorAsync
            else:
                raise RuntimeError(
                    "Not supported distributed execution model on XPU device.")
        elif distributed_executor_backend == "ray":
            from vllm.executor.ray_gpu_executor import RayGPUExecutorAsync
            executor_class = RayGPUExecutorAsync
        elif distributed_executor_backend == "mp":
            from vllm.executor.multiproc_gpu_executor import (
                MultiprocessingGPUExecutorAsync)
            executor_class = MultiprocessingGPUExecutorAsync
        else:
            from vllm.executor.gpu_executor import GPUExecutorAsync
            executor_class = GPUExecutorAsync
        return executor_class
=======
    def _get_executor_cls(cls,
                          engine_config: VllmConfig) -> Type[ExecutorBase]:
        return LLMEngine._get_executor_cls(engine_config)
>>>>>>> 87a0c076

    @classmethod
    def from_engine_args(
        cls,
        engine_args: AsyncEngineArgs,
        engine_config: Optional[VllmConfig] = None,
        start_engine_loop: bool = True,
        usage_context: UsageContext = UsageContext.ENGINE_CONTEXT,
        stat_loggers: Optional[Dict[str, StatLoggerBase]] = None,
    ) -> "AsyncLLMEngine":
        """Creates an async LLM engine from the engine arguments."""
        # Create the engine configs.
        if engine_config is None:
            engine_config = engine_args.create_engine_config(usage_context)

        executor_class = cls._get_executor_cls(engine_config)

        # Create the async LLM engine.
        engine = cls(
            vllm_config=engine_config,
            executor_class=executor_class,
            log_requests=not engine_args.disable_log_requests,
            log_stats=not engine_args.disable_log_stats,
            start_engine_loop=start_engine_loop,
            usage_context=usage_context,
            stat_loggers=stat_loggers,
        )
        return engine

    @property
    def is_running(self) -> bool:
        return (self.background_loop is not None
                and self._background_loop_unshielded is not None
                and not self._background_loop_unshielded.done())

    @property
    def is_stopped(self) -> bool:
        return self.errored or (self.background_loop is not None and
                                self._background_loop_unshielded is not None
                                and self._background_loop_unshielded.done())

    @property
    def errored(self) -> bool:
        return self._errored_with is not None

    @property
    def dead_error(self) -> BaseException:
        return AsyncEngineDeadError(
            "Background loop is not running. If it was running, "
            "inspect the output to find the stacktrace of the "
            "error that caused the background loop to stop "
            "(AsyncEngineDeadError).")

    def set_errored(self, exc: Exception) -> None:
        self._errored_with = exc

    def _error_callback(self, exc: Exception) -> None:
        self.set_errored(exc)
        self._request_tracker.propagate_exception(exc)

    async def get_input_preprocessor(self) -> InputPreprocessor:
        return self.engine.input_preprocessor

    async def get_tokenizer(
        self,
        lora_request: Optional[LoRARequest] = None,
    ) -> AnyTokenizer:
        return await self.engine.get_tokenizer_async(lora_request)

    def start_background_loop(self) -> None:
        """Start the background loop."""
        if self.errored:
            raise AsyncEngineDeadError(
                "Background loop has errored already.") from self._errored_with
        if self.is_running:
            raise RuntimeError("Background loop is already running.")
        # Initialize the RequestTracker here so it uses the right event loop.
        self._request_tracker = RequestTracker()

        self._background_loop_unshielded = asyncio.get_event_loop(
        ).create_task(self.run_engine_loop(weakref.ref(self)))
        self._background_loop_unshielded.add_done_callback(
            partial(_log_task_completion, error_callback=self._error_callback))
        self.background_loop = asyncio.shield(self._background_loop_unshielded)

    def shutdown_background_loop(self) -> None:
        """
        Shut down the background loop.

        This method needs to be called during cleanup to remove
        references to `self` and properly GC the resources held
        by the async LLM engine (e.g., the executors as well as
        their resources).
        """
        if self._background_loop_unshielded is not None:
            self._background_loop_unshielded.cancel()
            self._background_loop_unshielded = None
        self.background_loop = None

    async def engine_step(self, virtual_engine: int) -> bool:
        """Kick the engine to process the waiting requests.

        Returns True if there are in-progress requests."""

        new_requests, aborted_requests = (
            self._request_tracker.get_new_and_aborted_requests())

        for new_request in new_requests:
            # Add the request into the vLLM engine's waiting queue.
            try:
                await self.engine.add_request_async(**new_request)
            except ValueError as e:
                # TODO: use a vLLM specific error for failed validation
                self._request_tracker.process_exception(
                    new_request["request_id"],
                    e,
                    verbose=self.log_requests,
                )

        if aborted_requests:
            await self._engine_abort(aborted_requests)

        request_outputs = await self.engine.step_async(virtual_engine)

        # Put the outputs into the corresponding streams.
        # If used as a callback, then already invoked inside
        # LLMEngine's _process_model_outputs
        if not self.use_process_request_outputs_callback:
            all_finished = self.process_request_outputs(request_outputs)
        else:
            # For callback case, we only need to detect when all
            # requests are finished
            all_finished = all(request_output.finished
                               for request_output in request_outputs)

        return not all_finished

    def process_request_outputs(self, request_outputs) -> bool:
        # Put the outputs into the corresponding streams.
        all_finished = True
        for request_output in request_outputs:
            self._request_tracker.process_request_output(
                request_output, verbose=self.log_requests)
            all_finished = all_finished and request_output.finished

        return all_finished

    async def _engine_abort(self, request_ids: Iterable[str]):
        self.engine.abort_request(request_ids)

    @staticmethod
    async def run_engine_loop(engine_ref: ReferenceType):
        """We use a weakref to the engine so that the running loop
        doesn't prevent the engine being garbage collected."""
        engine: Optional[AsyncLLMEngine] = engine_ref()
        if not engine:
            return

        pipeline_parallel_size = \
                engine.engine.parallel_config.pipeline_parallel_size
        has_requests_in_progress = [False] * pipeline_parallel_size
        while True:
            if not any(has_requests_in_progress):
                logger.debug("Waiting for new requests...")
                # Stop the execute model loop in parallel workers until there
                # are more requests to process. This avoids waiting
                # indefinitely in torch.distributed ops which may otherwise
                # timeout, and unblocks the RPC thread in the workers so that
                # they can process any other queued control plane messages,
                # such as add/remove lora adapters.
                await engine.engine.stop_remote_worker_execution_loop_async()
                request_tracker = engine._request_tracker
                # Allow engine to be garbage collected while
                # waiting for new requests
                del engine
                await asyncio.sleep(0)
                if engine_ref() is None:
                    return
                await request_tracker.wait_for_new_requests()
                engine = engine_ref()
                if not engine:
                    return
                logger.debug("Got new requests!")
                requests_in_progress = [
                    asyncio.create_task(engine.engine_step(ve))
                    for ve in range(pipeline_parallel_size)
                ]
                has_requests_in_progress = [True] * pipeline_parallel_size

            # Abort if iteration takes too long due to unrecoverable errors
            # (eg. NCCL timeouts).
            try:
                async with asyncio_timeout(ENGINE_ITERATION_TIMEOUT_S):
                    done, _ = await asyncio.wait(
                        requests_in_progress,
                        return_when=asyncio.FIRST_COMPLETED)
                    for _ in range(pipeline_parallel_size):
                        await asyncio.sleep(0)
                for task in done:
                    result = task.result()
                    virtual_engine = requests_in_progress.index(task)
                    has_unfinished_requests = (
                        engine.engine.
                        has_unfinished_requests_for_virtual_engine(
                            virtual_engine))
                    if result or has_unfinished_requests:
                        requests_in_progress[virtual_engine] = (
                            asyncio.create_task(
                                engine.engine_step(virtual_engine)))
                        has_requests_in_progress[virtual_engine] = True
                    else:
                        has_requests_in_progress[virtual_engine] = False
            except asyncio.TimeoutError as exc:
                logger.error(
                    "Engine iteration timed out. This should never happen!")
                engine.set_errored(exc)
                raise
            await asyncio.sleep(0)

    # This method does not need to be async, but kept that way
    # for backwards compatibility.
    @overload
    @deprecated("'inputs' will be renamed to 'prompt")
    def add_request(
        self,
        request_id: str,
        *,
        inputs: PromptType,
        params: Union[SamplingParams, PoolingParams],
        arrival_time: Optional[float] = None,
        lora_request: Optional[LoRARequest] = None,
        trace_headers: Optional[Mapping[str, str]] = None,
        prompt_adapter_request: Optional[PromptAdapterRequest] = None,
        priority: int = 0,
    ) -> Coroutine[None, None, AsyncGenerator[Union[
            RequestOutput, PoolingRequestOutput], None]]:
        ...

    @overload
    def add_request(
        self,
        request_id: str,
        prompt: PromptType,
        params: Union[SamplingParams, PoolingParams],
        arrival_time: Optional[float] = None,
        lora_request: Optional[LoRARequest] = None,
        trace_headers: Optional[Mapping[str, str]] = None,
        prompt_adapter_request: Optional[PromptAdapterRequest] = None,
        priority: int = 0,
    ) -> Coroutine[None, None, AsyncGenerator[Union[
            RequestOutput, PoolingRequestOutput], None]]:
        ...

    @deprecate_kwargs(
        "inputs",
        additional_message="Please use the 'prompt' parameter instead.",
    )
    async def add_request(
        self,
        request_id: str,
        prompt: Optional[PromptType] = None,
        params: Optional[Union[SamplingParams, PoolingParams]] = None,
        arrival_time: Optional[float] = None,
        lora_request: Optional[LoRARequest] = None,
        trace_headers: Optional[Mapping[str, str]] = None,
        prompt_adapter_request: Optional[PromptAdapterRequest] = None,
        priority: int = 0,
        *,
        inputs: Optional[PromptType] = None,  # DEPRECATED
    ) -> AsyncGenerator[Union[RequestOutput, PoolingRequestOutput], None]:
        if inputs is not None:
            prompt = inputs
        assert prompt is not None and params is not None

        if not self.is_running:
            if self.start_engine_loop:
                self.start_background_loop()
            else:
                raise AsyncEngineDeadError(
                    "Background loop is not running. If it was running, "
                    "inspect the output to find the stacktrace of the "
                    "error that caused the background loop to stop "
                    "(AsyncEngineDeadError).")

        if (priority != 0
                and not self.engine.scheduler_config.policy == "priority"):
            raise ValueError(f"Got priority {priority} but "
                             "Priority scheduling is not enabled.")

        stream = self._request_tracker.add_request(
            request_id,
            verbose=self.log_requests,
            prompt=prompt,
            params=params,
            arrival_time=arrival_time or time.time(),
            lora_request=lora_request,
            trace_headers=trace_headers,
            prompt_adapter_request=prompt_adapter_request,
            priority=priority,
        )

        return stream.generator()

    async def generate(
        self,
        prompt: PromptType,
        sampling_params: SamplingParams,
        request_id: str,
        lora_request: Optional[LoRARequest] = None,
        trace_headers: Optional[Mapping[str, str]] = None,
        prompt_adapter_request: Optional[PromptAdapterRequest] = None,
        priority: int = 0,
    ) -> AsyncGenerator[RequestOutput, None]:
        """Generate outputs for a request.

        Generate outputs for a request. This method is a coroutine. It adds the
        request into the waiting queue of the LLMEngine and streams the outputs
        from the LLMEngine to the caller.

        Args:
            prompt: The prompt to the LLM. See :class:`~vllm.inputs.PromptType`
                for more details about the format of each input.
            sampling_params: The sampling parameters of the request.
            request_id: The unique id of the request.
            lora_request: LoRA request to use for generation, if any.
            trace_headers: OpenTelemetry trace headers.
            prompt_adapter_request: Prompt Adapter request to use
                                            for generation, if any.
            priority: The priority of the request.
                Only applicable with priority scheduling.

        Yields:
            The output `RequestOutput` objects from the LLMEngine
            for the request.

        Details:
            - If the engine is not running, start the background loop,
              which iteratively invokes
              :meth:`~vllm.engine.async_llm_engine.AsyncLLMEngine.engine_step`
              to process the waiting requests.
            - Add the request to the engine's `RequestTracker`.
              On the next background loop, this request will be sent to
              the underlying engine.
              Also, a corresponding `AsyncStream` will be created.
            - Wait for the request outputs from `AsyncStream` and yield them.

        Example:
            >>> # Please refer to entrypoints/api_server.py for
            >>> # the complete example.
            >>>
            >>> # initialize the engine and the example input
            >>> # note that engine_args here is AsyncEngineArgs instance
            >>> engine = AsyncLLMEngine.from_engine_args(engine_args)
            >>> example_input = {
            >>>     "prompt": "What is LLM?",
            >>>     "stream": False, # assume the non-streaming case
            >>>     "temperature": 0.0,
            >>>     "request_id": 0,
            >>> }
            >>>
            >>> # start the generation
            >>> results_generator = engine.generate(
            >>>    example_input["prompt"],
            >>>    SamplingParams(temperature=example_input["temperature"]),
            >>>    example_input["request_id"])
            >>>
            >>> # get the results
            >>> final_output = None
            >>> async for request_output in results_generator:
            >>>     if await request.is_disconnected():
            >>>         # Abort the request if the client disconnects.
            >>>         await engine.abort(request_id)
            >>>         # Return or raise an error
            >>>         ...
            >>>     final_output = request_output
            >>>
            >>> # Process and return the final output
            >>> ...
        """
        try:
            async for output in await self.add_request(
                    request_id,
                    prompt,
                    sampling_params,
                    lora_request=lora_request,
                    trace_headers=trace_headers,
                    prompt_adapter_request=prompt_adapter_request,
                    priority=priority,
            ):
                yield LLMEngine.validate_output(output, RequestOutput)
        except asyncio.CancelledError:
            await self.abort(request_id)
            raise

    async def encode(
        self,
        prompt: PromptType,
        pooling_params: PoolingParams,
        request_id: str,
        lora_request: Optional[LoRARequest] = None,
        trace_headers: Optional[Mapping[str, str]] = None,
        priority: int = 0,
    ) -> AsyncGenerator[PoolingRequestOutput, None]:
        """Generate outputs for a request from a pooling model.

        Generate outputs for a request. This method is a coroutine. It adds the
        request into the waiting queue of the LLMEngine and streams the outputs
        from the LLMEngine to the caller.

        Args:
            prompt: The prompt to the LLM. See :class:`~vllm.inputs.PromptType`
                for more details about the format of each input.
            pooling_params: The pooling parameters of the request.
            request_id: The unique id of the request.
            lora_request: LoRA request to use for generation, if any.
            trace_headers: OpenTelemetry trace headers.
            priority: The priority of the request.
                Only applicable with priority scheduling.

        Yields:
            The output `PoolingRequestOutput` objects from the LLMEngine
            for the request.

        Details:
            - If the engine is not running, start the background loop,
              which iteratively invokes
              :meth:`~vllm.engine.async_llm_engine.AsyncLLMEngine.engine_step`
              to process the waiting requests.
            - Add the request to the engine's `RequestTracker`.
              On the next background loop, this request will be sent to
              the underlying engine.
              Also, a corresponding `AsyncStream` will be created.
            - Wait for the request outputs from `AsyncStream` and yield them.

        Example:
            >>> # Please refer to entrypoints/api_server.py for
            >>> # the complete example.
            >>>
            >>> # initialize the engine and the example input
            >>> # note that engine_args here is AsyncEngineArgs instance
            >>> engine = AsyncLLMEngine.from_engine_args(engine_args)
            >>> example_input = {
            >>>     "input": "What is LLM?",
            >>>     "request_id": 0,
            >>> }
            >>>
            >>> # start the generation
            >>> results_generator = engine.encode(
            >>>    example_input["input"],
            >>>    PoolingParams(),
            >>>    example_input["request_id"])
            >>>
            >>> # get the results
            >>> final_output = None
            >>> async for request_output in results_generator:
            >>>     if await request.is_disconnected():
            >>>         # Abort the request if the client disconnects.
            >>>         await engine.abort(request_id)
            >>>         # Return or raise an error
            >>>         ...
            >>>     final_output = request_output
            >>>
            >>> # Process and return the final output
            >>> ...
        """
        try:
            async for output in await self.add_request(
                    request_id,
                    prompt,
                    pooling_params,
                    lora_request=lora_request,
                    trace_headers=trace_headers,
                    priority=priority,
            ):
                yield LLMEngine.validate_output(output, PoolingRequestOutput)
        except asyncio.CancelledError:
            await self.abort(request_id)
            raise

    async def abort(self, request_id: str) -> None:
        """Abort a request.

        Abort a submitted request. If the request is finished or not found,
        this method will be a no-op.

        Args:
            request_id: The unique id of the request.
        """
        if not self.is_running:
            raise AsyncEngineDeadError(
                "Background loop is not running. If it was running, "
                "inspect the output to find the stacktrace of the "
                "error that caused the background loop to stop "
                "(AsyncEngineDeadError).")

        return self._abort(request_id)

    def _abort(self, request_id: str) -> None:
        """Abort a request.

        Abort a submitted request. If the request is finished or not found,
        this method will be a no-op.

        Args:
            request_id: The unique id of the request.
        """
        self._request_tracker.abort_request(request_id,
                                            exception=asyncio.CancelledError,
                                            verbose=self.log_requests)

    async def get_model_config(self) -> ModelConfig:
        """Get the model configuration of the vLLM engine."""
        return self.engine.get_model_config()

    async def get_parallel_config(self) -> ParallelConfig:
        """Get the parallel configuration of the vLLM engine."""
        return self.engine.get_parallel_config()

    async def get_decoding_config(self) -> DecodingConfig:
        """Get the decoding configuration of the vLLM engine."""
        return self.engine.get_decoding_config()

    async def get_scheduler_config(self) -> SchedulerConfig:
        """Get the scheduling configuration of the vLLM engine."""
        return self.engine.get_scheduler_config()

    async def get_lora_config(self) -> LoRAConfig:
        """Get the lora configuration of the vLLM engine."""
        return self.engine.get_lora_config()

    async def do_log_stats(
            self,
            scheduler_outputs: Optional[SchedulerOutputs] = None,
            model_output: Optional[List[SamplerOutput]] = None) -> None:
        self.engine.do_log_stats()

    async def check_health(self) -> None:
        """Raises an error if engine is unhealthy."""
        t = time.perf_counter()
        logger.debug("Starting health check...")
        if self.is_stopped:
            raise AsyncEngineDeadError("Background loop is stopped.")

        await self.engine.check_health_async()
        logger.debug("Health check took %fs", time.perf_counter() - t)

    async def is_tracing_enabled(self) -> bool:
        return self.engine.is_tracing_enabled()

    def add_logger(self, logger_name: str, logger: StatLoggerBase) -> None:
        self.engine.add_logger(logger_name=logger_name, logger=logger)

    def remove_logger(self, logger_name: str) -> None:
        self.engine.remove_logger(logger_name=logger_name)

    async def start_profile(self) -> None:
<<<<<<< HEAD
        # using type instead of isinstance to check to avoid capturing
        # inherited classes
        if type(self.engine.model_executor) == GPUExecutorAsync or \
            type(self.engine.model_executor) == HPUExecutorAsync:  # noqa: E721
            self.engine.model_executor.start_profile()
        else:
            self.engine.model_executor._run_workers("start_profile")

    async def stop_profile(self) -> None:
        # using type instead of isinstance to check to avoid capturing
        # inherited classes
        if type(self.engine.model_executor) == GPUExecutorAsync or \
            type(self.engine.model_executor) == HPUExecutorAsync:  # noqa: E721
            self.engine.model_executor.stop_profile()
        else:
            self.engine.model_executor._run_workers("stop_profile")
=======
        self.engine.start_profile()

    async def stop_profile(self) -> None:
        self.engine.stop_profile()
>>>>>>> 87a0c076

    async def add_lora(self, lora_request: LoRARequest) -> None:
        self.engine.add_lora(lora_request)


# TODO(v1): Remove this class proxy when V1 goes default.
if envs.VLLM_USE_V1:
    from vllm.v1.engine.async_llm import AsyncLLM

    AsyncLLMEngine = AsyncLLM  # type: ignore<|MERGE_RESOLUTION|>--- conflicted
+++ resolved
@@ -18,14 +18,7 @@
 from vllm.engine.llm_engine import LLMEngine, SchedulerOutputState
 from vllm.engine.metrics_types import StatLoggerBase
 from vllm.engine.protocol import EngineClient
-<<<<<<< HEAD
-from vllm.executor.executor_base import ExecutorAsyncBase
-from vllm.executor.gpu_executor import GPUExecutorAsync
-from vllm.executor.hpu_executor import HPUExecutorAsync
-from vllm.executor.ray_utils import initialize_ray_cluster
-=======
 from vllm.executor.executor_base import ExecutorBase
->>>>>>> 87a0c076
 from vllm.inputs import PromptType
 from vllm.inputs.preprocess import InputPreprocessor
 from vllm.logger import init_logger
@@ -625,79 +618,9 @@
             rt.new_requests_event.set()
 
     @classmethod
-<<<<<<< HEAD
-    def _get_executor_cls(
-            cls, engine_config: VllmConfig) -> Type[ExecutorAsyncBase]:
-        distributed_executor_backend = (
-            engine_config.parallel_config.distributed_executor_backend)
-        if isinstance(distributed_executor_backend, type):
-            if not issubclass(distributed_executor_backend, ExecutorAsyncBase):
-                raise TypeError(
-                    "distributed_executor_backend must be a subclass of "
-                    f"ExecutorAsyncBase. Got {distributed_executor_backend}.")
-            executor_class = distributed_executor_backend
-        elif engine_config.device_config.device_type == "neuron":
-            from vllm.executor.neuron_executor import NeuronExecutorAsync
-            executor_class = NeuronExecutorAsync
-        elif engine_config.device_config.device_type == "tpu":
-            if distributed_executor_backend == "ray":
-                from vllm.executor.ray_tpu_executor import RayTPUExecutorAsync
-                executor_class = RayTPUExecutorAsync
-            else:
-                assert distributed_executor_backend is None
-                from vllm.executor.tpu_executor import TPUExecutorAsync
-                executor_class = TPUExecutorAsync
-        elif engine_config.device_config.device_type == "cpu":
-            from vllm.executor.cpu_executor import CPUExecutorAsync
-            executor_class = CPUExecutorAsync
-        elif engine_config.device_config.device_type == "hpu":
-            if distributed_executor_backend == "mp":
-                from vllm.executor.multiproc_hpu_executor import (
-                    MultiprocessingHPUExecutorAsync)
-                executor_class = MultiprocessingHPUExecutorAsync
-            if distributed_executor_backend == "ray":
-                initialize_ray_cluster(engine_config.parallel_config)
-                from vllm.executor.ray_hpu_executor import RayHPUExecutorAsync
-                executor_class = RayHPUExecutorAsync
-            else:
-                from vllm.executor.hpu_executor import HPUExecutorAsync
-                executor_class = HPUExecutorAsync
-        elif engine_config.device_config.device_type == "openvino":
-            assert distributed_executor_backend is None, (
-                "Distributed execution is not supported with "
-                "the OpenVINO backend.")
-            from vllm.executor.openvino_executor import OpenVINOExecutorAsync
-            executor_class = OpenVINOExecutorAsync
-        elif engine_config.device_config.device_type == "xpu":
-            if distributed_executor_backend is None:
-                from vllm.executor.xpu_executor import XPUExecutorAsync
-                executor_class = XPUExecutorAsync
-            elif distributed_executor_backend == "ray":
-                from vllm.executor.ray_xpu_executor import RayXPUExecutorAsync
-                executor_class = RayXPUExecutorAsync
-            elif distributed_executor_backend == "mp":
-                from vllm.executor.multiproc_xpu_executor import (
-                    MultiprocessingXPUExecutorAsync)
-                executor_class = MultiprocessingXPUExecutorAsync
-            else:
-                raise RuntimeError(
-                    "Not supported distributed execution model on XPU device.")
-        elif distributed_executor_backend == "ray":
-            from vllm.executor.ray_gpu_executor import RayGPUExecutorAsync
-            executor_class = RayGPUExecutorAsync
-        elif distributed_executor_backend == "mp":
-            from vllm.executor.multiproc_gpu_executor import (
-                MultiprocessingGPUExecutorAsync)
-            executor_class = MultiprocessingGPUExecutorAsync
-        else:
-            from vllm.executor.gpu_executor import GPUExecutorAsync
-            executor_class = GPUExecutorAsync
-        return executor_class
-=======
     def _get_executor_cls(cls,
                           engine_config: VllmConfig) -> Type[ExecutorBase]:
         return LLMEngine._get_executor_cls(engine_config)
->>>>>>> 87a0c076
 
     @classmethod
     def from_engine_args(
@@ -1254,29 +1177,10 @@
         self.engine.remove_logger(logger_name=logger_name)
 
     async def start_profile(self) -> None:
-<<<<<<< HEAD
-        # using type instead of isinstance to check to avoid capturing
-        # inherited classes
-        if type(self.engine.model_executor) == GPUExecutorAsync or \
-            type(self.engine.model_executor) == HPUExecutorAsync:  # noqa: E721
-            self.engine.model_executor.start_profile()
-        else:
-            self.engine.model_executor._run_workers("start_profile")
-
-    async def stop_profile(self) -> None:
-        # using type instead of isinstance to check to avoid capturing
-        # inherited classes
-        if type(self.engine.model_executor) == GPUExecutorAsync or \
-            type(self.engine.model_executor) == HPUExecutorAsync:  # noqa: E721
-            self.engine.model_executor.stop_profile()
-        else:
-            self.engine.model_executor._run_workers("stop_profile")
-=======
         self.engine.start_profile()
 
     async def stop_profile(self) -> None:
         self.engine.stop_profile()
->>>>>>> 87a0c076
 
     async def add_lora(self, lora_request: LoRARequest) -> None:
         self.engine.add_lora(lora_request)
