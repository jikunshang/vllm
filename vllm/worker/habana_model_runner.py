--- conflicted
+++ resolved
@@ -337,20 +337,6 @@
 
     @classmethod
     def empty(cls):
-<<<<<<< HEAD
-        return PreparePromptMetadata(
-            input_tokens=[],
-            input_positions=[],
-            attn_metadata=None,
-            seq_lens=[],
-            query_lens=[],
-            lora_index_mapping=[],
-            lora_prompt_mapping=[],
-            lora_requests=set(),
-            multi_modal_kwargs=None,
-            slot_mapping=[],
-        )
-=======
         return PreparePromptMetadata(input_tokens=[],
                                      input_positions=[],
                                      attn_metadata=None,
@@ -359,11 +345,10 @@
                                      lora_index_mapping=[],
                                      lora_prompt_mapping=[],
                                      lora_requests=set(),
-                                     multi_modal_input=None,
+                                     multi_modal_kwargs=None,
                                      slot_mapping=[],
                                      lora_mask=None,
                                      lora_logits_mask=None)
->>>>>>> 35a4a984
 
 
 class PrepareDecodeMetadata(NamedTuple):
@@ -798,23 +783,6 @@
         real_num_seqs = len(query_lens)
         assert max_query_len > 0
 
-<<<<<<< HEAD
-        context_lens_tensor = torch.tensor(context_lens,
-                                           dtype=torch.int,
-                                           device=self.device)
-
-        max_prompt_block_table_len = max(len(t) for t in prefix_block_tables)
-=======
-        if multi_modal_input_list:
-            assert self.multimodal_config, (
-                "Multi-modal inputs are only supported by "
-                "vision language models.")
-            multi_modal_input = torch.cat(multi_modal_input_list,
-                                          dim=0).to(self.device)
-        else:
-            multi_modal_input = None
-
->>>>>>> 35a4a984
         max_prompt_len = max(
             find_bucket(max(seq_lens), self.prompt_seq_bucket_cfg),
             self.block_size)
@@ -1212,19 +1180,6 @@
         attn_metadata = prefill_attn_metadata if \
             prefill_attn_metadata is not None else decode_attn_metadata
 
-<<<<<<< HEAD
-        return self._model_input_cls(
-            input_tokens=input_tokens,
-            seq_lens=seq_lens,
-            query_lens=query_lens,
-            input_positions=input_positions,
-            attn_metadata=attn_metadata,
-            lora_requests=lora_requests,
-            lora_mapping=lora_mapping,
-            multi_modal_kwargs=multi_modal_kwargs,
-            real_batch_size=real_batch_size,
-            batch_size_padded=batch_size_padded), sampling_metadata
-=======
         return self._model_input_cls(input_tokens=input_tokens,
                                      seq_lens=seq_lens,
                                      query_lens=query_lens,
@@ -1232,13 +1187,12 @@
                                      attn_metadata=attn_metadata,
                                      lora_requests=lora_requests,
                                      lora_mapping=lora_mapping,
-                                     multi_modal_kwargs=multi_modal_input,
+                                     multi_modal_kwargs=multi_modal_kwargs,
                                      real_batch_size=real_batch_size,
                                      batch_size_padded=batch_size_padded,
                                      lora_mask=lora_mask,
                                      lora_logits_mask=lora_logits_mask), \
                                         sampling_metadata
->>>>>>> 35a4a984
 
     def _seq_len(self, attn_metadata):
         if attn_metadata.num_prefills != 0:
@@ -1860,11 +1814,8 @@
             "kv_caches": kv_caches,
             "attn_metadata": self.trim_attn_metadata(attn_metadata),
             "intermediate_tensors": intermediate_tensors,
-<<<<<<< HEAD
+            "lora_mask": model_input.lora_mask,
             **(model_input.multi_modal_kwargs or {}),
-=======
-            "lora_mask": model_input.lora_mask
->>>>>>> 35a4a984
         }
         if htorch.utils.internal.is_lazy():
             execute_model_kwargs.update({"bypass_hpu_graphs": not use_graphs})
