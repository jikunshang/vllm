--- conflicted
+++ resolved
@@ -1070,14 +1070,9 @@
             num_prefill_tokens=num_prefill_tokens,
             num_decode_tokens=0,
             slot_mapping=slot_mapping,
-<<<<<<< HEAD
-            multi_modal_placeholder_index_maps=placeholder_index_maps)
-=======
-            multi_modal_placeholder_index_maps=
-            None,  # FIXME(kzawora): mutli-modality will not work here
+            multi_modal_placeholder_index_maps=placeholder_index_maps,
             enable_kv_scales_calculation=False,
         )
->>>>>>> 2079e43b
         multi_modal_kwargs = MultiModalKwargs.batch(multi_modal_kwargs_list)
         for t in multi_modal_kwargs:
             if torch.is_tensor(multi_modal_kwargs[t]):
