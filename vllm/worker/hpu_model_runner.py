--- conflicted
+++ resolved
@@ -44,10 +44,7 @@
 from vllm.lora.worker_manager import LRUCacheWorkerLoRAManager
 from vllm.model_executor import SamplingMetadata
 from vllm.model_executor.layers.layernorm import RMSNorm
-<<<<<<< HEAD
 from vllm.model_executor.layers.rotary_embedding import MRotaryEmbedding
-=======
->>>>>>> 5797fb97
 from vllm.model_executor.layers.sampler import SamplerOutput
 from vllm.model_executor.layers.vocab_parallel_embedding import (
     VocabParallelEmbedding)
@@ -141,24 +138,8 @@
     return profiler
 
 
-<<<<<<< HEAD
 def round_up(value: int, k: int) -> int:
     return (value + k - 1) // k * k
-=======
-def pad_list(input, k, v):
-    input_len = len(input)
-    target_len = round_up(input_len, k)
-    padding = target_len - input_len
-    return input + [v] * padding
-
-
-def gather_list(input, indices, v):
-    return [input[i] if i is not None else v for i in indices]
-
-
-def flatten(in_list):
-    return list(itertools.chain(*in_list))
->>>>>>> 5797fb97
 
 
 def pad_list(input, k, v):
@@ -261,7 +242,6 @@
         self.dtype = vllm_config.model_config.dtype
         self.layer_names = layer_names
         enforce_eager = vllm_config.model_config.enforce_eager
-<<<<<<< HEAD
         self.is_pooler = hasattr(self.model, "_pooler")
         self.is_causal = True
         if self.is_pooler:
@@ -270,40 +250,25 @@
         ) and not enforce_eager:
             fullgraph = os.getenv('VLLM_T_COMPILE_FULLGRAPH',
                                   'false').strip().lower() in ("1", "true")
-=======
-
-        if not htorch.utils.internal.is_lazy() and not enforce_eager:
->>>>>>> 5797fb97
             if os.getenv('VLLM_REGIONAL_COMPILATION',
                          'true').lower() == 'true':
                 self.regional_compilation_layers_list = [
                     RMSNorm, VocabParallelEmbedding
                 ]
-<<<<<<< HEAD
                 self._regional_compilation(self.model, fullgraph)
             else:
                 self.model = torch.compile(self.model,
                                            backend='hpu_backend',
                                            fullgraph=fullgraph,
-=======
-                self._regional_compilation(self.model)
-            else:
-                self.model = torch.compile(self.model,
-                                           backend='hpu_backend',
->>>>>>> 5797fb97
                                            dynamic=False)
 
     def _regional_compilation(self,
                               module,
-<<<<<<< HEAD
                               fullgraph,
-=======
->>>>>>> 5797fb97
                               parent_module=None,
                               module_name=None):
         if isinstance(module, torch.nn.ModuleList):
             for children_name, children_module in module.named_children():
-<<<<<<< HEAD
                 self._compile_region(module, fullgraph, children_name,
                                      children_module)
         elif any(
@@ -331,20 +296,6 @@
                                backend='hpu_backend',
                                fullgraph=fullgraph,
                                dynamic=False)
-=======
-                self._compile_region(module, children_name, children_module)
-        elif any(
-                isinstance(module, layer)
-                for layer in self.regional_compilation_layers_list):
-            self._compile_region(parent_module, module_name, module)
-        else:
-            for children_name, children_module in module.named_children():
-                self._regional_compilation(children_module, module,
-                                           children_name)
-
-    def _compile_region(self, model, name, module):
-        module = torch.compile(module, backend='hpu_backend', dynamic=False)
->>>>>>> 5797fb97
         setattr(model, name, module)
 
     def _set_attn_bias(self, attn_metadata, batch_size, seq_len, device,
@@ -410,7 +361,6 @@
         mask = mask >= metadata.block_usage.unsqueeze(-1)
         attn_bias = (torch.zeros_like(mask, dtype=dtype).masked_fill_(
             mask, -math.inf))
-<<<<<<< HEAD
 
         if not is_fake_hpu():
             block_mapping = torch.nn.functional.one_hot(metadata.block_groups,
@@ -427,10 +377,6 @@
             block_mapping.masked_fill_(oob_values.unsqueeze(-1), 0)
             block_groups.masked_fill_(oob_values, batch_size)
             metadata = metadata._replace(block_groups=block_groups)
-=======
-        block_mapping = torch.nn.functional.one_hot(metadata.block_groups,
-                                                    num_classes=batch_size)
->>>>>>> 5797fb97
         block_mapping = block_mapping.to(dtype)
         metadata = metadata._replace(block_mapping=block_mapping,
                                      attn_bias=attn_bias)
@@ -446,7 +392,6 @@
         metadata = metadata._replace(block_scales=block_scales)
         return metadata
 
-<<<<<<< HEAD
     def _set_indices_and_offsets(self, metadata, block_size, is_prompt):
         slot_mapping = metadata.slot_mapping.flatten()
         indices = torch.div(slot_mapping, block_size, rounding_mode="floor")
@@ -459,8 +404,6 @@
                                      block_indices=indices)
         return metadata
 
-=======
->>>>>>> 5797fb97
     def _update_metadata(self, attn_metadata, batch_size, seq_len, device,
                          dtype):
 
@@ -468,19 +411,12 @@
             attn_metadata = self._set_attn_bias(attn_metadata, batch_size,
                                                 seq_len, device, dtype)
         else:
-<<<<<<< HEAD
             attn_metadata = self._set_block_mapping(attn_metadata, batch_size,
                                                     device, dtype)
             attn_metadata = self._set_block_scales(attn_metadata, device)
         attn_metadata = self._set_indices_and_offsets(attn_metadata,
                                                       self.block_size,
                                                       attn_metadata.is_prompt)
-=======
-            meta = attn_metadata
-            attn_metadata = self._set_block_mapping(meta, batch_size, device,
-                                                    dtype)
-            attn_metadata = self._set_block_scales(attn_metadata, device)
->>>>>>> 5797fb97
         return attn_metadata
 
     def _prepare_cos_sin(self, positions):
@@ -520,7 +456,6 @@
         if 'virtual_engine' in kwargs:
             virtual_engine = kwargs.pop('virtual_engine')
         input_ids = kwargs['input_ids']
-<<<<<<< HEAD
         kwargs['attn_metadata'] = self._update_metadata(
             kwargs['attn_metadata'], input_ids.size(0), input_ids.size(1),
             input_ids.device, self.dtype)
@@ -532,14 +467,6 @@
             self._prepare_cos_sin(kwargs['positions'])
 
         with set_forward_context(kwargs['attn_metadata'], self.vllm_config,
-=======
-        attn_metadata = self._update_metadata(kwargs.pop('attn_metadata'),
-                                              input_ids.size(0),
-                                              input_ids.size(1),
-                                              input_ids.device, self.dtype)
-        LoraMask.setLoraMask(kwargs.pop('lora_mask'))
-        with set_forward_context(attn_metadata, self.vllm_config,
->>>>>>> 5797fb97
                                  virtual_engine):
             hidden_states = self.model(*args, **kwargs)
             hidden_states = hidden_states.view(-1, hidden_states.shape[-1])
@@ -809,7 +736,6 @@
         self.graphed_buckets: Set[Any] = set()
 
         self._set_gc_threshold()
-<<<<<<< HEAD
         if self.vllm_config.cache_config.enable_prefix_caching:
             os.environ.setdefault("VLLM_CONTIGUOUS_PA", "False")
             assert os.environ.get(
@@ -817,6 +743,8 @@
                 "").lower() != "true", "Contiguous PA doesn't support APC"
         self.use_contiguous_pa = os.environ.get('VLLM_CONTIGUOUS_PA',
                                                 'true').lower() == 'true'
+        if self.use_contiguous_pa != 'true':
+            self.use_contiguous_pa = envs.VLLM_USE_HPU_CONTIGUOUS_CACHE_FETCH
         if vllm_config.speculative_config is not None \
             and self.use_contiguous_pa:
             raise ValueError(
@@ -828,9 +756,6 @@
         # For delayed sampling
         self.cached_step_inputs: List[
             ModelInputForHPUWithSamplingMetadata] = []
-=======
-        self.use_contiguous_pa = envs.VLLM_USE_HPU_CONTIGUOUS_CACHE_FETCH
->>>>>>> 5797fb97
 
     def _set_gc_threshold(self) -> None:
         """
@@ -1446,7 +1371,6 @@
                     block_table = block_table[-sliding_window_blocks:]
                 block_tables.append(block_table)
 
-<<<<<<< HEAD
         if output is None:
             input_tokens = torch.tensor(input_tokens,
                                         dtype=torch.long,
@@ -1518,56 +1442,10 @@
             padding_fn = lambda tensor, pad_value: pad_list(
                 tensor, block_bucket_size, pad_value)
 
-=======
-        input_tokens = torch.tensor(input_tokens,
-                                    dtype=torch.long,
-                                    device=self.device)
-        input_positions = torch.tensor(input_positions,
-                                       dtype=torch.long,
-                                       device=self.device)
-
-        num_decode_tokens = sum(seq_lens)
-
-        last_block_usage = [
-            slot[0] % self.block_size + 1 for slot in slot_mapping
-        ]
-        block_groups = [[i] * len(bt) for i, bt in enumerate(block_tables)]
-        block_usage = [[self.block_size] * (len(bt) - 1) + [lbu]
-                       for bt, lbu in zip(block_tables, last_block_usage)
-                       if bt]
-
-        block_list = flatten(block_tables)
-        block_groups = flatten(block_groups)
-        block_usage = flatten(block_usage)
-
-        assert len(block_list) == len(block_groups)
-        assert len(block_list) == len(block_usage)
-
-        padding_fn = None
-        if self.use_contiguous_pa:
-            block_bucket_size = max(max(block_list) + 1, len(block_list))
-            block_bucket_size = find_bucket(
-                block_bucket_size,
-                self.bucketing_global_state.decode_block_bucket_cfg)
-            indices: List[Any]
-            indices = [None] * block_bucket_size
-            for i, bid in enumerate(block_list):
-                indices[bid] = i
-            padding_fn = lambda tensor, pad_value: gather_list(
-                tensor, indices, pad_value)
-        else:
-            block_bucket_size = find_bucket(
-                len(block_list),
-                self.bucketing_global_state.decode_block_bucket_cfg)
-            padding_fn = lambda tensor, pad_value: pad_list(
-                tensor, block_bucket_size, pad_value)
-
->>>>>>> 5797fb97
         block_list = padding_fn(block_list, _PAD_BLOCK_ID)
         block_groups = padding_fn(block_groups, -1)
         block_usage = padding_fn(block_usage, 1)
 
-<<<<<<< HEAD
         if is_enc_dec_model:
             if self.use_contiguous_pa:
                 cross_block_bucket_size = max(
@@ -1644,36 +1522,14 @@
                 self.device, non_blocking=True)
             encoder_seq_lens_tensor = encoder_seq_lens_tensor.to(  # type: ignore
                 self.device, non_blocking=True)
-=======
-        block_list = torch.tensor(block_list,
-                                  dtype=torch.int,
-                                  device=self.device)
-        block_groups = torch.tensor(block_groups,
-                                    dtype=torch.int,
-                                    device=self.device)
-        block_usage = torch.tensor(block_usage,
-                                   dtype=self.model_config.dtype,
-                                   device=self.device)
-        slot_mapping = torch.tensor(slot_mapping,
-                                    dtype=torch.long,
-                                    device=self.device)
-
-        block_indices, block_offsets = precompute_indices_and_offsets(
-            self.block_size, slot_mapping, False)
->>>>>>> 5797fb97
 
         attn_metadata = self.attn_backend.make_metadata(
             is_prompt=False,
             block_list=block_list,
             block_mapping=None,
             block_usage=block_usage,
-<<<<<<< HEAD
             block_indices=None,
             block_offsets=None,
-=======
-            block_indices=block_indices,
-            block_offsets=block_offsets,
->>>>>>> 5797fb97
             block_scales=None,
             block_groups=block_groups,
             attn_bias=None,
@@ -1906,7 +1762,6 @@
         # input_hash(123) != input_hash(321)
         # input_hash("abc") != input_hash("cba")
         attention_metadata = subtuple(metadata, 'TrimmedAttentionMetadata', [
-<<<<<<< HEAD
             'attn_bias',
             'seq_lens_tensor',
             'context_lens_tensor',
@@ -1919,11 +1774,6 @@
             'block_offsets',
             'block_scales',
             'block_groups',
-=======
-            'attn_bias', 'seq_lens_tensor', 'block_list', 'block_mapping',
-            'block_usage', 'slot_mapping', 'is_prompt', 'block_indices',
-            'block_offsets', 'block_scales', 'block_groups'
->>>>>>> 5797fb97
         ])
         return attention_metadata
 
@@ -1965,25 +1815,19 @@
         bind_kv_cache(
             self.vllm_config.compilation_config.static_forward_context,
             [kv_caches])
-<<<<<<< HEAD
         _, max_seq_len = self.bucketing_ctx.get_max_prompt_shape()
         max_batch_size = min(self.max_num_seqs,
                              self.max_num_batched_tokens // max_seq_len)
 
         self.warmup_scenario(max_batch_size, max_seq_len, True, kv_caches,
                              False, True)
-=======
-        max_seq_len = self.bucketing_global_state.prompt_seq_bucket_cfg[-1]
-        max_batch_size = min(self.max_num_batched_tokens // max_seq_len,
-                             self.scheduler_config.max_num_seqs)
-        self.warmup_scenario(max_batch_size, max_seq_len, True, False, True)
->>>>>>> 5797fb97
         return
 
     def warmup_scenario(self,
                         batch_size,
                         seq_len,
                         is_prompt,
+                        kv_caches,
                         is_pt_profiler_run=False,
                         is_lora_profile_run=False,
                         temperature=0) -> None:
@@ -2048,7 +1892,6 @@
             profiler.start()
         for _ in range(times):
             inputs = self.prepare_model_input(seqs)
-<<<<<<< HEAD
             is_single_step = \
                 self.vllm_config.scheduler_config.num_scheduler_steps == 1
             if is_prompt or is_single_step:
@@ -2070,9 +1913,6 @@
                                    warmup_mode=True,
                                    num_steps=2,
                                    seqs=seqs)
-=======
-            self.execute_model(inputs, None, warmup_mode=True)
->>>>>>> 5797fb97
             torch.hpu.synchronize()
             if profiler:
                 profiler.step()
@@ -2124,7 +1964,7 @@
                f"free_mem:{free_mem}")
         logger.info(msg)
 
-    def warmup_all_buckets(self, buckets, is_prompt):
+    def warmup_all_buckets(self, buckets, is_prompt, kv_caches):
         for i, (batch_size, seq_len) in enumerate(reversed(buckets)):
             self.log_warmup('Prompt' if is_prompt else 'Decode', i,
                             len(buckets), batch_size, seq_len)
@@ -2134,6 +1974,7 @@
                       strategy,
                       buckets,
                       is_prompt,
+                      kv_caches,
                       available_mem,
                       starting_mem=0,
                       total_batch_seq=0.001):
@@ -2166,7 +2007,6 @@
             self.graphed_buckets.add(graphed_bucket)
             self.log_warmup(phase, idx, num_candidates, batch_size, seq_len)
             with HabanaMemoryProfiler() as mem_prof:
-<<<<<<< HEAD
                 self.warmup_scenario(batch_size,
                                      seq_len,
                                      is_prompt,
@@ -2174,9 +2014,6 @@
                                      temperature=1.0 if batch_size
                                      not in warmed_random_sampler_bs else 0)
             warmed_random_sampler_bs.add(batch_size)
-=======
-                self.warmup_scenario(batch_size, seq_len, is_prompt)
->>>>>>> 5797fb97
             used_mem = align_workers(mem_prof.consumed_device_memory,
                                      torch.distributed.ReduceOp.MAX)
             available_mem -= used_mem
@@ -2214,17 +2051,11 @@
         if not self.is_pooler:
             self.bucketing_ctx.generate_decode_buckets(max_blocks)
         if not htorch.utils.internal.is_lazy() and not self.enforce_eager:
-<<<<<<< HEAD
             multiplier = 3 if os.getenv('VLLM_REGIONAL_COMPILATION',
                                         'true').lower() == 'true' else 1
             cache_size_limit = 1 + multiplier * (
                 len(self.bucketing_ctx.prompt_buckets) +
                 len(self.bucketing_ctx.decode_buckets))
-=======
-            cache_size_limit = 1 + 3 * (
-                len(self.bucketing_global_state.prompt_buckets) +
-                len(self.bucketing_global_state.decode_buckets))
->>>>>>> 5797fb97
             torch._dynamo.config.cache_size_limit = max(
                 cache_size_limit, torch._dynamo.config.cache_size_limit)
             # Multiply by 8 to follow the original default ratio between
@@ -2254,18 +2085,11 @@
                            'Please update Gaudi Software Suite.')
         with compile_only_mode_context(
         ) if can_use_compile_only_mode else contextlib.nullcontext():
-<<<<<<< HEAD
             self.warmup_all_buckets(self.bucketing_ctx.prompt_buckets, True,
                                     kv_caches)
             if not self.is_pooler:
                 self.warmup_all_buckets(self.bucketing_ctx.decode_buckets,
                                         False, kv_caches)
-=======
-            self.warmup_all_buckets(self.bucketing_global_state.prompt_buckets,
-                                    True)
-            self.warmup_all_buckets(self.bucketing_global_state.decode_buckets,
-                                    False)
->>>>>>> 5797fb97
 
             if not self.enforce_eager and htorch.utils.internal.is_lazy():
                 if not self.is_pooler:
@@ -2279,7 +2103,6 @@
                                                torch.distributed.ReduceOp.MIN)
                 prompt_strategy = os.environ.get('VLLM_GRAPH_PROMPT_STRATEGY',
                                                  'min_tokens')
-<<<<<<< HEAD
                 if not self.is_pooler:
                     prompt_graph_mem_ratio = float(
                         os.environ.get('VLLM_GRAPH_PROMPT_RATIO', '0.3'))
@@ -2358,42 +2181,6 @@
                                 self.bucketing_ctx.prompt_buckets, True,
                                 kv_caches, graph_free_mem - mem_post_prompt,
                                 mem_post_prompt, prompt_batch_seq))
-=======
-                decode_strategy = os.environ.get('VLLM_GRAPH_DECODE_STRATEGY',
-                                                 'max_bs')
-                mem_post_prompt, prompt_batch_seq, prompt_captured_all = \
-                    self.warmup_graphs(
-                    prompt_strategy, self.bucketing_global_state.prompt_buckets,
-                    True, prompt_available_memory)
-                mem_post_decode, decode_batch_seq, decode_captured_all = \
-                    self.warmup_graphs(
-                    decode_strategy, self.bucketing_global_state.decode_buckets,
-                    False, decode_available_memory)
-
-                # Not all prompt buckets were captured, but all decode buckets
-                # were captured and we have some free graph-allocated space
-                # left. Let's try to use it for capturing more prompt buckets.
-                if (mem_post_decode + mem_post_prompt < graph_free_mem
-                        and not prompt_captured_all and decode_captured_all):
-                    mem_post_prompt, _, prompt_captured_all = (
-                        self.warmup_graphs(
-                            prompt_strategy,
-                            self.bucketing_global_state.prompt_buckets, True,
-                            graph_free_mem - mem_post_prompt - mem_post_decode,
-                            mem_post_prompt, prompt_batch_seq))
-
-                # Not all decode buckets were captured, but all prompt buckets
-                # were captured and we have some free graph-allocated space
-                # left. Let's try to use it for capturing more decode buckets.
-                if mem_post_decode + mem_post_prompt < graph_free_mem \
-                    and not decode_captured_all \
-                        and prompt_captured_all:
-                    mem_post_decode, _, _ = self.warmup_graphs(
-                        decode_strategy,
-                        self.bucketing_global_state.decode_buckets, False,
-                        graph_free_mem - mem_post_prompt - mem_post_decode,
-                        mem_post_decode, decode_batch_seq)
->>>>>>> 5797fb97
 
                 self.log_graph_warmup_summary(
                     self.bucketing_ctx.prompt_buckets, True, mem_post_prompt)
@@ -2773,7 +2560,6 @@
                 execute_model_kwargs.update(
                     {"bypass_hpu_graphs": not use_graphs})
 
-<<<<<<< HEAD
             htorch.core.mark_step()
             if self.is_driver_worker:
                 model_event_name = ("model_"
@@ -2850,26 +2636,6 @@
                 # Only perform sampling in the driver worker.
                 if not self.is_driver_worker:
                     continue
-=======
-        lora_mask: torch.Tensor = None
-        lora_logits_mask: torch.Tensor = None
-        if self.lora_config:
-            assert model_input.lora_ids is not None
-            lora_mask, lora_logits_mask = self.create_lora_mask(
-                input_tokens, model_input.lora_ids, attn_metadata.is_prompt)
-
-        execute_model_kwargs = {
-            "input_ids": input_tokens,
-            "positions": input_positions,
-            "attn_metadata": self.trim_attn_metadata(attn_metadata),
-            "intermediate_tensors": intermediate_tensors,
-            "lora_mask": lora_mask,
-            "virtual_engine": model_input.virtual_engine,
-            **(model_input.multi_modal_kwargs or {}),
-        }
-        if htorch.utils.internal.is_lazy():
-            execute_model_kwargs.update({"bypass_hpu_graphs": not use_graphs})
->>>>>>> 5797fb97
 
                 if use_delayed_sampling:
                     fake_output = self._delayed_sampler_outputs(model_input)
