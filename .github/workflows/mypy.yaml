name: mypy

on:
  # Trigger the workflow on push or pull request,
  # but only for the habana_main branch
  push:
    branches:
      - habana_main
    paths:
      - '**/*.py'
      - '.github/workflows/mypy.yaml'
      - 'tools/mypy.sh'
      - 'pyproject.toml'
  pull_request:
    branches:
<<<<<<< HEAD
      - habana_main
    paths:
      - '**/*.py'
      - '.github/workflows/mypy.yaml'
      - 'tools/mypy.sh'
      - 'pyproject.toml'
=======
      - main
    # This workflow is only relevant when one of the following files changes.
    # However, we have github configured to expect and require this workflow
    # to run and pass before github with auto-merge a pull request. Until github
    # allows more flexible auto-merge policy, we can just run this on every PR.
    # It doesn't take that long to run, anyway.
    #paths:
    #  - '**/*.py'
    #  - '.github/workflows/mypy.yaml'
    #  - 'tools/mypy.sh'
    #  - 'pyproject.toml'
>>>>>>> 36c513a0

jobs:
  mypy:
    runs-on: ubuntu-latest
    strategy:
      matrix:
        python-version: ["3.9", "3.10", "3.11", "3.12"]
    steps:
    - uses: actions/checkout@11bd71901bbe5b1630ceea73d27597364c9af683 # v4.2.2
    - name: Set up Python ${{ matrix.python-version }}
      uses: actions/setup-python@0b93645e9fea7318ecaed2b359559ac225c90a2b # v5.3.0
      with:
        python-version: ${{ matrix.python-version }}
    - name: Install dependencies
      run: |
        python -m pip install --upgrade pip
        pip install mypy==1.11.1
        pip install types-setuptools
        pip install types-PyYAML
        pip install types-requests
        pip install types-setuptools
    - name: Mypy
      run: |
        echo "::add-matcher::.github/workflows/matchers/mypy.json"
        tools/mypy.sh 1 ${{ matrix.python-version }}<|MERGE_RESOLUTION|>--- conflicted
+++ resolved
@@ -13,15 +13,7 @@
       - 'pyproject.toml'
   pull_request:
     branches:
-<<<<<<< HEAD
       - habana_main
-    paths:
-      - '**/*.py'
-      - '.github/workflows/mypy.yaml'
-      - 'tools/mypy.sh'
-      - 'pyproject.toml'
-=======
-      - main
     # This workflow is only relevant when one of the following files changes.
     # However, we have github configured to expect and require this workflow
     # to run and pass before github with auto-merge a pull request. Until github
@@ -32,7 +24,6 @@
     #  - '.github/workflows/mypy.yaml'
     #  - 'tools/mypy.sh'
     #  - 'pyproject.toml'
->>>>>>> 36c513a0
 
 jobs:
   mypy:
