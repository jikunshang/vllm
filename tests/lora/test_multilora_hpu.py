--- conflicted
+++ resolved
@@ -1,10 +1,5 @@
 # SPDX-License-Identifier: Apache-2.0
-<<<<<<< HEAD
-from multiprocessing import Process
 from typing import Optional
-=======
-from typing import List, Optional, Tuple
->>>>>>> d72098ed
 
 from vllm import EngineArgs, LLMEngine, RequestOutput, SamplingParams
 from vllm.lora.request import LoRARequest
