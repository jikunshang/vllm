# Installation

This tab provides instructions on how to run vLLM with Intel Gaudi devices.

## Requirements

- Ubuntu 22.04 LTS OS
- Python 3.10
- Intel Gaudi accelerator
- Intel Gaudi software version 1.19.0 and above

Please follow the instructions provided in the [Gaudi Installation Guide](https://docs.habana.ai/en/latest/Installation_Guide/index.html) to set up the execution environment. To achieve the best performance, please follow the methods outlined in the [Optimizing Training Platform Guide](https://docs.habana.ai/en/latest/PyTorch/Model_Optimization_PyTorch/Optimization_in_Training_Platform.html).

## Configure a new environment

### Environment Verification

To verify that the Intel Gaudi software was correctly installed, run the following:

```console
hl-smi # verify that hl-smi is in your PATH and each Gaudi accelerator is visible
apt list --installed | grep habana # verify that habanalabs-firmware-tools, habanalabs-graph, habanalabs-rdma-core, habanalabs-thunk and habanalabs-container-runtime are installed
pip list | grep habana # verify that habana-torch-plugin, habana-torch-dataloader, habana-pyhlml and habana-media-loader are installed
pip list | grep neural # verify that neural-compressor is installed
```

Refer to [System Verification and Final Tests](https://docs.habana.ai/en/latest/Installation_Guide/System_Verification_and_Final_Tests.html) for more details.

### Run Docker Image

It is highly recommended to use the latest Docker image from Intel Gaudi vault. Refer to the [Intel Gaudi documentation](https://docs.habana.ai/en/latest/Installation_Guide/Bare_Metal_Fresh_OS.html#pull-prebuilt-containers) for more details.

Use the following commands to run a Docker image. Make sure to update the versions below as listed in the [Support Matrix](https://docs.habana.ai/en/latest/Support_Matrix/Support_Matrix.html):

```console
docker pull vault.habana.ai/gaudi-docker/1.19.0/ubuntu22.04/habanalabs/pytorch-installer-2.5.1:latest
docker run -it --runtime=habana -e HABANA_VISIBLE_DEVICES=all -e OMPI_MCA_btl_vader_single_copy_mechanism=none --cap-add=sys_nice --net=host --ipc=host vault.habana.ai/gaudi-docker/1.19.0/ubuntu22.04/habanalabs/pytorch-installer-2.5.1:latest
```

## Set up using Python

### Pre-built wheels

Currently, there are no pre-built Intel Gaudi wheels.

### Build wheel from source

Currently, multiple ways are provided which can be used to install vLLM with Intel® Gaudi®, pick **one** option:

#### 1. Build and Install the stable version

vLLM releases are being performed periodically to align with Intel® Gaudi® software releases. The stable version is released with a tag, and supports fully validated features and performance optimizations in Gaudi's [vLLM-fork](https://github.com/HabanaAI/vllm-fork). To install the stable release from [HabanaAI/vLLM-fork](https://github.com/HabanaAI/vllm-fork), run the following:

```console
git clone https://github.com/HabanaAI/vllm-fork.git
cd vllm-fork
git checkout v0.6.4.post2+Gaudi-1.19.0
pip install -r requirements-hpu.txt
python setup.py develop
```

#### 2. Build and Install the latest from vLLM-fork

Currently, the latest features and performance optimizations are being developed in Gaudi's [vLLM-fork](https://github.com/HabanaAI/vllm-fork) and periodically upstreamed to vLLM main repository. To install latest [HabanaAI/vLLM-fork](https://github.com/HabanaAI/vllm-fork), run the following:

```console
git clone https://github.com/HabanaAI/vllm-fork.git
cd vllm-fork
git checkout habana_main
pip install -r requirements-hpu.txt
python setup.py develop
```

#### 3. Build and Install from vLLM main source

If you prefer to build and install directly from the main vLLM source, where periodically we are upstreaming new features, run the following:

```console
git clone https://github.com/vllm-project/vllm.git
cd vllm
pip install -r requirements-hpu.txt
python setup.py develop
```

## Set up using Docker

### Pre-built images

Currently, there are no pre-built Intel Gaudi images.

### Build image from source

Set up the container with latest release of Gaudi Software Suite using the Dockerfile:

```console
docker build -f Dockerfile.hpu -t vllm-hpu-env  .
docker run -it --runtime=habana -e HABANA_VISIBLE_DEVICES=all -e OMPI_MCA_btl_vader_single_copy_mechanism=none --cap-add=sys_nice --net=host --rm vllm-hpu-env
```

<<<<<<< HEAD
```{tip}
If you are facing the following error: `docker: Error response from daemon: Unknown runtime specified habana.`, please refer to "Install Optional Packages" section of [Install Driver and Software](https://docs.habana.ai/en/latest/Installation_Guide/Driver_Installation.html#install-driver-and-software) and "Configure Container Runtime" section of [Docker Installation](https://docs.habana.ai/en/latest/Installation_Guide/Installation_Methods/Docker_Installation.html#configure-container-runtime).. Make sure you have `habanalabs-container-runtime` package installed and that `habana` container runtime is registered.
```
=======
:::{tip}
If you're observing the following error: `docker: Error response from daemon: Unknown runtime specified habana.`, please refer to "Install Using Containers" section of [Intel Gaudi Software Stack and Driver Installation](https://docs.habana.ai/en/v1.18.0/Installation_Guide/Bare_Metal_Fresh_OS.html). Make sure you have `habana-container-runtime` package installed and that `habana` container runtime is registered.
:::
>>>>>>> b02fd288

## Extra information

## Supported Features

| **Feature**                                                         | **Description**                                                                                                                                                                                                                  | **References**                                                                                                                                                                                                                                                                                                                                           |
| ------------------------------------------------------------------- | -------------------------------------------------------------------------------------------------------------------------------------------------------------------------------------------------------------------------------- | -------------------------------------------------------------------------------------------------------------------------------------------------------------------------------------------------------------------------------------------------------------------------------------------------------------------------------------------------------- |
| Offline batched inference                                           | Offline inference using LLM class from vLLM Python API                                                                                                                                                                           | [Quickstart](https://docs.vllm.ai/en/stable/getting_started/quickstart.html#offline-batched-inference) [Example](https://docs.vllm.ai/en/stable/getting_started/examples/offline_inference.html)                                                                                                                                                         |
| Online inference via OpenAI-Compatible Server                       | Online inference using HTTP server that implements OpenAI Chat and Completions API                                                                                                                                               | [Documentation](https://docs.vllm.ai/en/stable/serving/openai_compatible_server.html) [Example](https://docs.vllm.ai/en/stable/getting_started/examples/openai_chat_completion_client.html)                                                                                                                                                              |
| HPU autodetection                                                   | HPU users do not need to specify the target platform, it will be detected automatically upon vLLM startup                                                                                                                        | N/A                                                                                                                                                                                                                                                                                                                                                      |
| Paged KV cache with algorithms enabled for Intel Gaudi accelerators | vLLM HPU backend contains a custom Paged Attention and cache operators implementations optimized for Gaudi devices.                                                                                                              | N/A                                                                                                                                                                                                                                                                                                                                                      |
| Custom Intel Gaudi operator implementations                         | vLLM HPU backend provides optimized implementations of operators such as prefill attention, Root Mean Square Layer Normalization, Rotary Positional Encoding.                                                                    | N/A                                                                                                                                                                                                                                                                                                                                                      |
| Tensor parallel inference (single-node multi-HPU)                   | vLLM HPU backend support multi-HPU inference across a single node with tensor parallelism with Ray and HCCL.                                                                                                                     | [Documentation](https://docs.vllm.ai/en/latest/serving/distributed_serving.html) [Example](https://docs.ray.io/en/latest/serve/tutorials/vllm-example.html) [HCCL reference](https://docs.habana.ai/en/latest/API_Reference_Guides/HCCL_APIs/index.html)                                                                                                 |
| Inference with HPU Graphs                                           | vLLM HPU backend uses HPU Graphs by default for optimal performance. When HPU Graphs are enabled, execution graphs will be recorded ahead of time, to be later replayed during inference, significantly reducing host overheads. | [Documentation](https://docs.habana.ai/en/latest/PyTorch/Inference_on_PyTorch/Inference_Using_HPU_Graphs.html) [vLLM HPU backend execution modes](https://docs.vllm.ai/en/stable/getting_started/gaudi-installation.html#execution-modes) [Optimization guide](https://docs.vllm.ai/en/latest/getting_started/gaudi-installation.html#hpu-graph-capture) |
| Inference with torch.compile (experimental)                         | vLLM HPU backend experimentally supports inference with torch.compile.                                                                                                                                                           | [vLLM HPU backend execution modes](https://docs.vllm.ai/en/stable/getting_started/gaudi-installation.html#execution-modes)                                                                                                                                                                                                                               |
| Attention with Linear Biases (ALiBi)                                | vLLM HPU backend supports models utilizing Attention with Linear Biases (ALiBi) such as mpt-7b.                                                                                                                                  | [vLLM supported models](https://docs.vllm.ai/en/latest/models/supported_models.html)                                                                                                                                                                                                                                                                     |
| INC quantization                                                    | vLLM HPU backend supports FP8 model and KV cache quantization and calibration with Intel Neural Compressor (INC).                                                                                                                | [Documentation](https://docs.habana.ai/en/latest/PyTorch/Inference_on_PyTorch/Inference_Using_FP8.html)                                                                                                                                                                                                                                                  |
| LoRA/MultiLoRA support                                              | vLLM HPU backend includes support for LoRA and MultiLoRA on supported models.                                                                                                                                                    | [Documentation](https://docs.vllm.ai/en/stable/models/lora.html) [Example](https://docs.vllm.ai/en/stable/getting_started/examples/multilora_inference.html) [vLLM supported models](https://docs.vllm.ai/en/latest/models/supported_models.html)                                                                                                        |
| Multi-step scheduling support                                       | vLLM HPU backend includes multi-step scheduling support for host overhead reduction, configurable by standard `--num-scheduler-seqs` parameter.                                                                                  | [Feature RFC](https://github.com/vllm-project/vllm/issues/6854)                                                                                                                                                                                                                                                                                          |
| Automatic prefix caching (experimental)                             | vLLM HPU backend includes automatic prefix caching (APC) support for more efficient prefills, configurable by standard `--enable-prefix-caching` parameter.                                                                      | [Documentation](https://docs.vllm.ai/en/stable/automatic_prefix_caching/apc.html) [Details](https://docs.vllm.ai/en/stable/automatic_prefix_caching/details.html)                                                                                                                                                                                        |
| Speculative decoding (experimental)                                 | vLLM HPU backend includes experimental speculative decoding support for improving inter-token latency in some scenarios, configurabie via standard `--speculative_model` and `--num_speculative_tokens` parameters.              | [Documentation](https://docs.vllm.ai/en/latest/models/spec_decode.html) [Example](https://docs.vllm.ai/en/latest/getting_started/examples/offline_inference_mlpspeculator.html)                                                                                                                                                                          |

## Unsupported Features

- Beam search
- AWQ quantization
- Prefill chunking (mixed-batch inferencing)

## Supported Configurations

The following configurations have been validated to be function with Gaudi2 devices. Configurations that are not listed may or may not work.

- [meta-llama/Llama-2-7b](https://huggingface.co/meta-llama/Llama-2-7b) on single HPU, or with tensor parallelism on 2x and 8x HPU, BF16 datatype with random or greedy sampling
- [meta-llama/Llama-2-7b-chat-hf](https://huggingface.co/meta-llama/Llama-2-7b-chat-hf) on single HPU, or with tensor parallelism on 2x and 8x HPU, BF16 datatype with random or greedy sampling
- [meta-llama/Meta-Llama-3-8B](https://huggingface.co/meta-llama/Meta-Llama-3-8B) on single HPU, or with tensor parallelism on 2x and 8x HPU, BF16 datatype with random or greedy sampling
- [meta-llama/Meta-Llama-3-8B-Instruct](https://huggingface.co/meta-llama/Meta-Llama-3-8B-Instruct) on single HPU, or with tensor parallelism on 2x and 8x HPU, BF16 datatype with random or greedy sampling
- [meta-llama/Meta-Llama-3.1-8B](https://huggingface.co/meta-llama/Meta-Llama-3.1-8B) on single HPU, or with tensor parallelism on 2x and 8x HPU, BF16 datatype with random or greedy sampling
- [meta-llama/Meta-Llama-3.1-8B-Instruct](https://huggingface.co/meta-llama/Meta-Llama-3.1-8B-Instruct) on single HPU, or with tensor parallelism on 2x and 8x HPU, BF16 datatype with random or greedy sampling
- [meta-llama/Llama-2-70b](https://huggingface.co/meta-llama/Llama-2-70b) with tensor parallelism on 8x HPU, BF16 datatype with random or greedy sampling
- [meta-llama/Llama-2-70b-chat-hf](https://huggingface.co/meta-llama/Llama-2-70b-chat-hf) with tensor parallelism on 8x HPU, BF16 datatype with random or greedy sampling
- [meta-llama/Meta-Llama-3-70B](https://huggingface.co/meta-llama/Meta-Llama-3-70B) with tensor parallelism on 8x HPU, BF16 datatype with random or greedy sampling
- [meta-llama/Meta-Llama-3-70B-Instruct](https://huggingface.co/meta-llama/Meta-Llama-3-70B-Instruct) with tensor parallelism on 8x HPU, BF16 datatype with random or greedy sampling
- [meta-llama/Meta-Llama-3.1-70B](https://huggingface.co/meta-llama/Meta-Llama-3.1-70B) with tensor parallelism on 8x HPU, BF16 datatype with random or greedy sampling
- [meta-llama/Meta-Llama-3.1-70B-Instruct](https://huggingface.co/meta-llama/Meta-Llama-3.1-70B-Instruct) with tensor parallelism on 8x HPU, BF16 datatype with random or greedy sampling
- [mistralai/Mistral-7B-Instruct-v0.3](https://huggingface.co/mistralai/Mistral-7B-Instruct-v0.3) on single HPU or with tensor parallelism on 2x HPU, BF16 datatype with random or greedy sampling
- [mistralai/Mixtral-8x7B-Instruct-v0.1](https://huggingface.co/mistralai/Mixtral-8x7B-Instruct-v0.1) with tensor parallelism on 2x HPU, BF16 datatype with random or greedy sampling

## Performance Tuning

### Execution Modes

Currently in vLLM for HPU we support four execution modes, depending on selected HPU PyTorch Bridge backend (via `PT_HPU_LAZY_MODE` environment variable), and `--enforce-eager` flag.

<<<<<<< HEAD
| `PT_HPU_LAZY_MODE` | `enforce_eager` | Execution Mode     |
| ------------------ | --------------- | ------------------ |
| 0                  | 0               | torch.compile      |
| 0                  | 1               | PyTorch eager mode |
| 1                  | 0               | HPU Graphs         |
| 1                  | 1               | PyTorch lazy mode  |

```{warning}
All modes using PT_HPU_LAZY_MODE=0 are experimental and should only be used for validating functional correctness. To achieve the best performance, use HPU Graphs or PyTorch Lazy Mode. Performance improvements are planned for future releases.
```
=======
:::{list-table} vLLM execution modes
:widths: 25 25 50
:header-rows: 1

- * `PT_HPU_LAZY_MODE`
  * `enforce_eager`
  * execution mode
- * 0
  * 0
  * torch.compile
- * 0
  * 1
  * PyTorch eager mode
- * 1
  * 0
  * HPU Graphs
- * 1
  * 1
  * PyTorch lazy mode
:::

:::{warning}
In 1.18.0, all modes utilizing `PT_HPU_LAZY_MODE=0` are highly experimental and should be only used for validating functional correctness. Their performance will be improved in the next releases. For obtaining the best performance in 1.18.0, please use HPU Graphs, or PyTorch lazy mode.
:::
>>>>>>> b02fd288

### Bucketing Mechanism

Intel Gaudi accelerators perform best when operating on models with fixed tensor shapes. [Intel Gaudi Graph Compiler](https://docs.habana.ai/en/latest/Gaudi_Overview/Intel_Gaudi_Software_Suite.html#graph-compiler-and-runtime) generates optimized binary code that implements the given model topology on Gaudi. In its default configuration, the produced binary code may be highly dependent on input and output tensor shapes, requiring graph recompilation when encountering tensors with different shapes within the same topology. While these binaries efficiently utilize Gaudi, the compilation process itself can introduce noticeable overhead in end-to-end execution. In dynamic inference serving scenarios, it is important to minimize the number of graph compilations and reduce the risk of graph compilation occurring during server runtime. Currently, this is achieved by "bucketing" the model's forward pass across two dimensions: `batch_size` and `sequence_length`.

<<<<<<< HEAD
```{note}
Bucketing helps significantly reduce the number of required graphs, but it does not handle graph compilation or device code generation. These tasks are performed during the warmup and HPUGraph capture phase.
```
=======
:::{note}
Bucketing allows us to reduce the number of required graphs significantly, but it does not handle any graph compilation and device code generation - this is done in warmup and HPUGraph capture phase.
:::
>>>>>>> b02fd288

Bucketing ranges are determined with 3 parameters - `min`, `step` and `max`. They can be set separately for prompt and decode phase, and for batch size and sequence length dimension. These parameters can be observed in logs during vLLM startup:

```text
INFO 08-01 21:37:59 hpu_model_runner.py:493] Prompt bucket config (min, step, max_warmup) bs:[1, 32, 4], seq:[128, 128, 1024]
INFO 08-01 21:37:59 hpu_model_runner.py:499] Generated 24 prompt buckets: [(1, 128), (1, 256), (1, 384), (1, 512), (1, 640), (1, 768), (1, 896), (1, 1024), (2, 128), (2, 256), (2, 384), (2, 512), (2, 640), (2, 768), (2, 896), (2, 1024), (4, 128), (4, 256), (4, 384), (4, 512), (4, 640), (4, 768), (4, 896), (4, 1024)]
INFO 08-01 21:37:59 hpu_model_runner.py:504] Decode bucket config (min, step, max_warmup) bs:[1, 128, 4], seq:[128, 128, 2048]
INFO 08-01 21:37:59 hpu_model_runner.py:509] Generated 48 decode buckets: [(1, 128), (1, 256), (1, 384), (1, 512), (1, 640), (1, 768), (1, 896), (1, 1024), (1, 1152), (1, 1280), (1, 1408), (1, 1536), (1, 1664), (1, 1792), (1, 1920), (1, 2048), (2, 128), (2, 256), (2, 384), (2, 512), (2, 640), (2, 768), (2, 896), (2, 1024), (2, 1152), (2, 1280), (2, 1408), (2, 1536), (2, 1664), (2, 1792), (2, 1920), (2, 2048), (4, 128), (4, 256), (4, 384), (4, 512), (4, 640), (4, 768), (4, 896), (4, 1024), (4, 1152), (4, 1280), (4, 1408), (4, 1536), (4, 1664), (4, 1792), (4, 1920), (4, 2048)]
```

`min` determines the lowest value of the bucket. `step` determines the interval between buckets, and `max` determines the upper bound of the bucket. Furthermore, interval between `min` and `step` has special handling - `min` gets multiplied by consecutive powers of two, until `step` gets reached. We call this the ramp-up phase and it is used for handling lower batch sizes with minimum wastage, while allowing larger padding on larger batch sizes.

#### Example with ramp-up

```text
min = 2, step = 32, max = 64
=> ramp_up = (2, 4, 8, 16)
=> stable = (32, 64)
=> buckets = ramp_up + stable => (2, 4, 8, 16, 32, 64)
```

#### Example without ramp-up

```text
min = 128, step = 128, max = 512
=> ramp_up = ()
=> stable = (128, 256, 384, 512)
=> buckets = ramp_up + stable => (128, 256, 384, 512)
```

In the logged scenario, 24 buckets were generated for prompt (prefill) runs, and 48 buckets for decode runs. Each bucket corresponds to a separate optimized device binary for a given model with specified tensor shapes. Whenever a batch of requests is processed, it is padded across batch and sequence length dimension to the smallest possible bucket.

<<<<<<< HEAD
```{warning}
If a request exceeds the maximum bucket size in any dimension, it will be processed without padding, and its processing may require a graph compilation, potentially significantly increasing end-to-end latency. The boundaries of the buckets are user-configurable via environment variables, and upper bucket boundaries can be increased to avoid such scenario.
```
=======
:::{warning}
If a request exceeds maximum bucket size in any dimension, it will be processed without padding, and its processing may require a graph compilation, potentially significantly increasing end-to-end latency. The boundaries of the buckets are user-configurable via environment variables, and upper bucket boundaries can be increased to avoid such scenario.
:::
>>>>>>> b02fd288

For example, if a request with 3 sequences, each having a maximum sequence length of 412, is sent to an idle vLLM server, it will be padded and executed as a `(4, 512)` prefill bucket. This is because the `batch_size` (number of sequences) will be padded to 4 (the nearest batch size dimension higher than 3), and the maximum sequence length will be padded to 512 (the nearest sequence length dimension higher than 412). After the prefill stage, it will be executed as a `(4, 512)` decode bucket and will remain in this bucket until either the batch dimension changes (e.g., due to a request being completed), in which case it will become a `(2, 512)` bucket, or the context length increases beyond 512 tokens, at which point it will become a `(4, 640)` bucket.

<<<<<<< HEAD
```{note}
Bucketing is transparent to the user – padding in the sequence length dimension is never returned, and padding in the batch dimension does not create new requests.
```
=======
:::{note}
Bucketing is transparent to a client -- padding in sequence length dimension is never returned to the client, and padding in batch dimension does not create new requests.
:::
>>>>>>> b02fd288

### Warmup

Warmup is an optional but highly recommended step that occurs before the vLLM server starts listening. It executes a forward pass for each bucket using dummy data. The goal is to pre-compile all graphs and avoid any graph compilation overhead within bucket boundaries during server runtime. Each warmup step is logged during vLLM startup.

This example uses the same buckets as those in the Bucketing Mechanism section. Each output line corresponds to the execution of a single bucket. When a bucket is executed for the first time, its graph is compiled and can be reused later, avoiding further graph compilations.

```text
INFO 08-01 22:26:47 hpu_model_runner.py:1066] [Warmup][Prompt][1/24] batch_size:4 seq_len:1024 free_mem:79.16 GiB
INFO 08-01 22:26:47 hpu_model_runner.py:1066] [Warmup][Prompt][2/24] batch_size:4 seq_len:896 free_mem:55.43 GiB
INFO 08-01 22:26:48 hpu_model_runner.py:1066] [Warmup][Prompt][3/24] batch_size:4 seq_len:768 free_mem:55.43 GiB
...
INFO 08-01 22:26:59 hpu_model_runner.py:1066] [Warmup][Prompt][24/24] batch_size:1 seq_len:128 free_mem:55.43 GiB
INFO 08-01 22:27:00 hpu_model_runner.py:1066] [Warmup][Decode][1/48] batch_size:4 seq_len:2048 free_mem:55.43 GiB
INFO 08-01 22:27:00 hpu_model_runner.py:1066] [Warmup][Decode][2/48] batch_size:4 seq_len:1920 free_mem:55.43 GiB
INFO 08-01 22:27:01 hpu_model_runner.py:1066] [Warmup][Decode][3/48] batch_size:4 seq_len:1792 free_mem:55.43 GiB
...
INFO 08-01 22:27:16 hpu_model_runner.py:1066] [Warmup][Decode][47/48] batch_size:2 seq_len:128 free_mem:55.43 GiB
INFO 08-01 22:27:16 hpu_model_runner.py:1066] [Warmup][Decode][48/48] batch_size:1 seq_len:128 free_mem:55.43 GiB
```

<<<<<<< HEAD
```{tip}
Compiling all the buckets may take some time and can be disabled by setting the VLLM_SKIP_WARMUP=true environment variable. Keep in mind that if you do this, you may encounter graph compilations when executing a given bucket for the first time. Disabling warmup is fine for development, but it is highly recommended to enable it in deployment.
```
=======
This example uses the same buckets as in the [Bucketing Mechanism](#gaudi-bucketing-mechanism) section. Each output line corresponds to execution of a single bucket. When bucket is executed for the first time, its graph is compiled and can be reused later on, skipping further graph compilations.

:::{tip}
Compiling all the buckets might take some time and can be turned off with `VLLM_SKIP_WARMUP=true` environment variable. Keep in mind that if you do that, you may face graph compilations once executing a given bucket for the first time. It is fine to disable warmup for development, but it's highly recommended to enable it in deployment.
:::
>>>>>>> b02fd288

### HPU Graph Capture

[HPU Graphs](https://docs.habana.ai/en/latest/PyTorch/Inference_on_PyTorch/Inference_Using_HPU_Graphs.html) are currently the most performant execution method of vLLM on Intel Gaudi. When HPU Graphs are enabled, execution graphs will be traced (recorded) ahead of time (after performing warmup), to be later replayed during inference, significantly reducing host overheads. Recording can take large amounts of memory, which needs to be taken into account when allocating KV cache. Enabling HPU Graphs will impact the number of available KV cache blocks, but vLLM provides user-configurable variables to control memory management.

When HPU Graphs are used, they share the common memory pool ("usable memory") with the KV cache, as determined by the `gpu_memory_utilization` flag (default value is `0.9`). Before the KV cache is allocated, the model weights are loaded onto the device, and a forward pass of the model is executed on dummy data to estimate memory usage. Only after that, the `gpu_memory_utilization` flag is applied. At its default value, it marks 90% of the free device memory at that point as usable. Next, the KV cache is allocated, the model is warmed up, and HPU Graphs are captured. The `VLLM_GRAPH_RESERVED_MEM` environment variable defines the ratio of memory reserved for HPU Graph capture. With its default value (`VLLM_GRAPH_RESERVED_MEM=0.1`), 10% of the usable memory will be reserved for graph capture (referred to as "usable graph memory"), and the remaining 90% will be used for the KV cache. The environment variable `VLLM_GRAPH_PROMPT_RATIO` determines the ratio of usable graph memory reserved for prefill and
decode graphs. By default (`VLLM_GRAPH_PROMPT_RATIO=0.3`), both stages share equal memory constraints. A lower value corresponds to less usable graph memory reserved for the prefill stage. For example, setting `VLLM_GRAPH_PROMPT_RATIO=0.2` reserves 20% of usable graph memory for prefill graphs, while 80% is allocated for decode graphs.

<<<<<<< HEAD
```{note}
`gpu_memory_utilization` does not represent the absolute memory usage across the HPU. Instead, it specifies the memory margin after loading the model and running a profile. For example, if a device has 100 GiB of total memory and 50 GiB of free memory after loading the model weights and executing the profiling run, the default value of `gpu_memory_utilization` will mark 90% of the 50 GiB as usable, leaving 5 GiB as a margin, regardless of the total device memory.
```
=======
:::{note}
`gpu_memory_utilization` does not correspond to the absolute memory usage across HPU. It specifies the memory margin after loading the model and performing a profile run. If device has 100 GiB of total memory, and 50 GiB of free memory after loading model weights and executing profiling run, `gpu_memory_utilization` at its default value will mark 90% of 50 GiB as usable, leaving 5 GiB of margin, regardless of total device memory.
:::
>>>>>>> b02fd288

You can also configure the strategy for capturing HPU graphs separately for the prompt and decode stages. The strategy affects the order in which graphs are captured. Two strategies are implemented:

- `max_bs` - The graph capture queue is sorted in descending order by batch size. Buckets with equal batch sizes are sorted by sequence length in an ascending order (e.g., `(64, 128)`, `(64, 256)`, `(32, 128)`, `(32, 256)`, `(1, 128)`, `(1,256)`), which is the default strategy for decode.
- `min_tokens` - The graph capture queue is sorted in an ascending order by the number of tokens each graph processes (`batch_size*sequence_length`), which is the default strategy for prompt.

When a large number of requests are pending, the vLLM scheduler attempts to fill the maximum batch size for decoding as quickly as possible. Once a request is finished, the decode batch size decreases. When this happens, vLLM attempts to schedule a prefill iteration for requests in the waiting queue to restore the decode batch size to its previous state. In a fully loaded scenario, the decode batch size is often at its maximum, making large-batch HPU graphs critical to capture, as indicated by the `max_bs` strategy. Conversely, prefill iterations will typically be executed with very low batch sizes (1-4), as reflected in the `min_tokens` strategy.

<<<<<<< HEAD
```{note}
`VLLM_GRAPH_PROMPT_RATIO` does not set a hard limit on the memory allocated for graphs in each stage (prefill and decode). vLLM first attempts to use the entire usable prefill graph memory (usable graph memory * VLLM_GRAPH_PROMPT_RATIO) for capturing prefill HPU Graphs. It will then attempt to do the same for decode graphs and the usable decode graph memory pool. If one stage is fully captured and there is unused memory remaining in the usable graph memory pool, vLLM will attempt to capture more graphs for the other stage, until no more HPU Graphs can be captured without exceeding the reserved memory pool. The behavior of this mechanism is illustrated in the example below.
```
=======
:::{note}
`VLLM_GRAPH_PROMPT_RATIO` does not set a hard limit on memory taken by graphs for each stage (prefill and decode). vLLM will first attempt to use up entirety of usable prefill graph memory (usable graph memory * `VLLM_GRAPH_PROMPT_RATIO`) for capturing prefill HPU Graphs, next it will attempt do the same for decode graphs and usable decode graph memory pool. If one stage is fully captured, and there is unused memory left within usable graph memory pool, vLLM will attempt further graph capture for the other stage, until no more HPU Graphs can be captured without exceeding reserved memory pool. The behavior on that mechanism can be observed in the example below.
:::
>>>>>>> b02fd288

Each step outlined is logged by the vLLM server, with negative values indicating memory release:

```text
INFO 08-02 17:37:44 hpu_model_runner.py:493] Prompt bucket config (min, step, max_warmup) bs:[1, 32, 4], seq:[128, 128, 1024]
INFO 08-02 17:37:44 hpu_model_runner.py:499] Generated 24 prompt buckets: [(1, 128), (1, 256), (1, 384), (1, 512), (1, 640), (1, 768), (1, 896), (1, 1024), (2, 128), (2, 256), (2, 384), (2, 512), (2, 640), (2, 768), (2, 896), (2, 1024), (4, 128), (4, 256), (4, 384), (4, 512), (4, 640), (4, 768), (4, 896), (4, 1024)]
INFO 08-02 17:37:44 hpu_model_runner.py:504] Decode bucket config (min, step, max_warmup) bs:[1, 128, 4], seq:[128, 128, 2048]
INFO 08-02 17:37:44 hpu_model_runner.py:509] Generated 48 decode buckets: [(1, 128), (1, 256), (1, 384), (1, 512), (1, 640), (1, 768), (1, 896), (1, 1024), (1, 1152), (1, 1280), (1, 1408), (1, 1536), (1, 1664), (1, 1792), (1, 1920), (1, 2048), (2, 128), (2, 256), (2, 384), (2, 512), (2, 640), (2, 768), (2, 896), (2, 1024), (2, 1152), (2, 1280), (2, 1408), (2, 1536), (2, 1664), (2, 1792), (2, 1920), (2, 2048), (4, 128), (4, 256), (4, 384), (4, 512), (4, 640), (4, 768), (4, 896), (4, 1024), (4, 1152), (4, 1280), (4, 1408), (4, 1536), (4, 1664), (4, 1792), (4, 1920), (4, 2048)]
INFO 08-02 17:37:52 hpu_model_runner.py:430] Pre-loading model weights on hpu:0 took 14.97 GiB of device memory (14.97 GiB/94.62 GiB used) and 2.95 GiB of host memory (475.2 GiB/1007 GiB used)
INFO 08-02 17:37:52 hpu_model_runner.py:438] Wrapping in HPU Graph took 0 B of device memory (14.97 GiB/94.62 GiB used) and -252 KiB of host memory (475.2 GiB/1007 GiB used)
INFO 08-02 17:37:52 hpu_model_runner.py:442] Loading model weights took in total 14.97 GiB of device memory (14.97 GiB/94.62 GiB used) and 2.95 GiB of host memory (475.2 GiB/1007 GiB used)
INFO 08-02 17:37:54 hpu_worker.py:134] Model profiling run took 504 MiB of device memory (15.46 GiB/94.62 GiB used) and 180.9 MiB of host memory (475.4 GiB/1007 GiB used)
INFO 08-02 17:37:54 hpu_worker.py:158] Free device memory: 79.16 GiB, 39.58 GiB usable (gpu_memory_utilization=0.5), 15.83 GiB reserved for HPUGraphs (VLLM_GRAPH_RESERVED_MEM=0.4), 23.75 GiB reserved for KV cache
INFO 08-02 17:37:54 hpu_executor.py:85] # HPU blocks: 1519, # CPU blocks: 0
INFO 08-02 17:37:54 hpu_worker.py:190] Initializing cache engine took 23.73 GiB of device memory (39.2 GiB/94.62 GiB used) and -1.238 MiB of host memory (475.4 GiB/1007 GiB used)
INFO 08-02 17:37:54 hpu_model_runner.py:1066] [Warmup][Prompt][1/24] batch_size:4 seq_len:1024 free_mem:55.43 GiB
...
INFO 08-02 17:38:22 hpu_model_runner.py:1066] [Warmup][Decode][48/48] batch_size:1 seq_len:128 free_mem:55.43 GiB
INFO 08-02 17:38:22 hpu_model_runner.py:1159] Using 15.85 GiB/55.43 GiB of free device memory for HPUGraphs, 4.755 GiB for prompt and 11.095 GiB for decode (VLLM_GRAPH_PROMPT_RATIO=0.3)
INFO 08-02 17:38:22 hpu_model_runner.py:1066] [Warmup][Graph/Prompt][1/24] batch_size:1 seq_len:128 free_mem:55.43 GiB
...
INFO 08-02 17:38:26 hpu_model_runner.py:1066] [Warmup][Graph/Prompt][11/24] batch_size:1 seq_len:896 free_mem:48.77 GiB
INFO 08-02 17:38:27 hpu_model_runner.py:1066] [Warmup][Graph/Decode][1/48] batch_size:4 seq_len:128 free_mem:47.51 GiB
...
INFO 08-02 17:38:41 hpu_model_runner.py:1066] [Warmup][Graph/Decode][48/48] batch_size:1 seq_len:2048 free_mem:47.35 GiB
INFO 08-02 17:38:41 hpu_model_runner.py:1066] [Warmup][Graph/Prompt][12/24] batch_size:4 seq_len:256 free_mem:47.35 GiB
INFO 08-02 17:38:42 hpu_model_runner.py:1066] [Warmup][Graph/Prompt][13/24] batch_size:2 seq_len:512 free_mem:45.91 GiB
INFO 08-02 17:38:42 hpu_model_runner.py:1066] [Warmup][Graph/Prompt][14/24] batch_size:1 seq_len:1024 free_mem:44.48 GiB
INFO 08-02 17:38:43 hpu_model_runner.py:1066] [Warmup][Graph/Prompt][15/24] batch_size:2 seq_len:640 free_mem:43.03 GiB
INFO 08-02 17:38:43 hpu_model_runner.py:1128] Graph/Prompt captured:15 (62.5%) used_mem:14.03 GiB buckets:[(1, 128), (1, 256), (1, 384), (1, 512), (1, 640), (1, 768), (1, 896), (1, 1024), (2, 128), (2, 256), (2, 384), (2, 512), (2, 640), (4, 128), (4, 256)]
INFO 08-02 17:38:43 hpu_model_runner.py:1128] Graph/Decode captured:48 (100.0%) used_mem:161.9 MiB buckets:[(1, 128), (1, 256), (1, 384), (1, 512), (1, 640), (1, 768), (1, 896), (1, 1024), (1, 1152), (1, 1280), (1, 1408), (1, 1536), (1, 1664), (1, 1792), (1, 1920), (1, 2048), (2, 128), (2, 256), (2, 384), (2, 512), (2, 640), (2, 768), (2, 896), (2, 1024), (2, 1152), (2, 1280), (2, 1408), (2, 1536), (2, 1664), (2, 1792), (2, 1920), (2, 2048), (4, 128), (4, 256), (4, 384), (4, 512), (4, 640), (4, 768), (4, 896), (4, 1024), (4, 1152), (4, 1280), (4, 1408), (4, 1536), (4, 1664), (4, 1792), (4, 1920), (4, 2048)]
INFO 08-02 17:38:43 hpu_model_runner.py:1206] Warmup finished in 49 secs, allocated 14.19 GiB of device memory
INFO 08-02 17:38:43 hpu_executor.py:91] init_cache_engine took 37.92 GiB of device memory (53.39 GiB/94.62 GiB used) and 57.86 MiB of host memory (475.4 GiB/1007 GiB used)
```

### Recommended vLLM Parameters

- It is recommended to run inference on Gaudi 2 with `block_size` of 128 for BF16 data type. Using the default values (16, 32) may result in suboptimal performance due to underutilization of the Matrix Multiplication Engine (see [Gaudi Architecture](https://docs.habana.ai/en/latest/Gaudi_Overview/Gaudi_Architecture.html)).
- To achieve maximum throughput on Llama 7B, it is recommended to use a batch size of 128 or 256 and a maximum context length of 2048 with HPU Graphs enabled. If you experience out-of-memory issues, please refer to the Troubleshooting section below.

### Environment Variables

**Diagnostic and Profiling Knobs:**

- `VLLM_PROFILER_ENABLED`: if `true` - enables high level profiler. Resulting JSON traces can be viewed at [perfetto.habana.ai](https://perfetto.habana.ai/#!/viewer). Disabled by default.
- `VLLM_HPU_LOG_STEP_GRAPH_COMPILATION`: if `true` - logs graph compilations for each vLLM engine step, but only if any compilation occurs. It is highly recommended to use this in conjunction with `PT_HPU_METRICS_GC_DETAILS=1`. Disabled by default.
- `VLLM_HPU_LOG_STEP_GRAPH_COMPILATION_ALL`: if `true` - logs graph compilations for every vLLM engine step, even if no compilation occurs. Disabled by default.
- `VLLM_HPU_LOG_STEP_CPU_FALLBACKS`: if `true` - logs CPU fallbacks for each vLLM engine step, but only if any fallback occurs. Disabled by default.
- `VLLM_HPU_LOG_STEP_CPU_FALLBACKS_ALL`: if `true` - logs CPU fallbacks for each vLLM engine step, even if no fallback occur. Disabled by default.

**Performance Tuning Knobs:**

- `VLLM_SKIP_WARMUP`: if `true` - warmup is skipped. `false` by default.

- `VLLM_GRAPH_RESERVED_MEM`: percentage of memory dedicated for HPUGraph capture, `0.1` by default.

- `VLLM_GRAPH_PROMPT_RATIO`: percentage of reserved graph memory dedicated for prompt graphs, `0.3` by default.

- `VLLM_GRAPH_PROMPT_STRATEGY`: strategy determining order of prompt graph capture, `min_tokens` or `max_bs`, `min_tokens` by default.

- `VLLM_GRAPH_DECODE_STRATEGY`: strategy determining order of decode graph capture, `min_tokens` or `max_bs`, `max_bs` by default.

- `VLLM_{phase}_{dim}_BUCKET_{param}` - collection of 12 environment variables configuring ranges of bucketing mechanism.

  * `{phase}` is either `PROMPT` or `DECODE`

  * `{dim}` is either `BS`, `SEQ` or `BLOCK`

  * `{param}` is either `MIN`, `STEP` or `MAX`

  * Default values:

    - Prompt:

      - batch size min (`VLLM_PROMPT_BS_BUCKET_MIN`): `1`
      - batch size step (`VLLM_PROMPT_BS_BUCKET_STEP`): `min(max_num_seqs, 32)`
      - batch size max (`VLLM_PROMPT_BS_BUCKET_MAX`): `min(max_num_seqs, 64)`
      - sequence length min (`VLLM_PROMPT_SEQ_BUCKET_MIN`): `block_size`
      - sequence length step (`VLLM_PROMPT_SEQ_BUCKET_STEP`): `block_size`
      - sequence length max (`VLLM_PROMPT_SEQ_BUCKET_MAX`): `max_model_len`

    - Decode:

      - batch size min (`VLLM_DECODE_BS_BUCKET_MIN`): `1`
      - batch size step (`VLLM_DECODE_BS_BUCKET_STEP`): `min(max_num_seqs, 32)`
      - batch size max (`VLLM_DECODE_BS_BUCKET_MAX`): `max_num_seqs`
      - block size min (`VLLM_DECODE_BLOCK_BUCKET_MIN`): `block_size`
      - block size step (`VLLM_DECODE_BLOCK_BUCKET_STEP`): `block_size`
      - block size max (`VLLM_DECODE_BLOCK_BUCKET_MAX`): `max(128, (max_num_seqs*max_model_len)/block_size)`

- `VLLM_HANDLE_TOPK_DUPLICATES`, if `true` - handles duplicates that are outside of top-k. `false` by default.

- `VLLM_CONFIG_HIDDEN_LAYERS` - configures how many hidden layers to run in a HPUGraph for model splitting among hidden layers when TP is 1. The default is 1. It helps improve throughput by reducing inter-token latency limitations in some models.

Additionally, there are HPU PyTorch Bridge environment variables impacting vLLM execution:

- `PT_HPU_LAZY_MODE`: if `0`, PyTorch Eager backend for Gaudi will be used, if `1` PyTorch Lazy backend for Gaudi will be used. `1` is the default.
- `PT_HPU_ENABLE_LAZY_COLLECTIVES` must be set to `true` for tensor parallel inference with HPU Graphs.

## Quantization, FP8 Inference and Model Calibration Process

```{note}
Measurement files are required to run quantized models with vLLM on Gaudi accelerators. The FP8 model calibration procedure is described in the [vllm-hpu-extention](https://github.com/HabanaAI/vllm-hpu-extension/tree/main/calibration/README.md) package.
```

Once you have completed the model calibration process and collected the measurements, you can run FP8 inference with vLLM using the following command:

```bash
export QUANT_CONFIG=/path/to/quant/config/inc/meta-llama-3.1-405b-instruct/maxabs_measure_g3.json
vllm serve meta-llama/Llama-3.1-405B-Instruct --quantization inc --kv-cache-dtype fp8_inc --weights-load-device cpu --tensor_paralel_size 8
```

`QUANT_CONFIG` is an environment variable that points to the measurement or quantization configuration file. The measurement configuration file is used during the calibration procedure to collect measurements for a given model. The quantization configuration is used during inference.

```{tip}
If you are prototyping or testing your model with FP8, you can use the `VLLM_SKIP_WARMUP=true` environment variable to disable the warmup stage, which is time-consuming. However, disabling this feature in production environments is not recommended, as it can lead to a significant performance decrease.
```

```{tip}
When using FP8 models, you may experience timeouts caused by the long compilation time of FP8 operations. To mitigate this, set the following environment variables:

- `VLLM_ENGINE_ITERATION_TIMEOUT_S` - to adjust the vLLM server timeout. You can set the value in seconds, e.g., 600 equals 10 minutes.
- `VLLM_RPC_TIMEOUT` - to adjust the RPC protocol timeout used by the OpenAI-compatible API. This value is in microseconds, e.g., 600000 equals 10 minutes.
```

## Troubleshooting

If you encounter device out-of-memory issues or want to attempt inference with higher batch sizes, try tweaking HPU Graphs as follows:

- Tweak `gpu_memory_utilization` knob. This will decrease the allocation of KV cache, leaving some headroom for capturing graphs with larger batch size. By default, `gpu_memory_utilization` is set to 0.9. It attempts to allocate ~90% of HBM left for KV cache after short profiling run. Note that this reduces the number of KV cache blocks you have available, and therefore reduces the effective maximum number of tokens handled at a given time.
- If this method is not efficient, you can disable `HPUGraph` completely. With HPU Graphs disabled, you are trading latency and throughput at lower batches for potentially higher throughput on higher batches. You can do that by adding `--enforce-eager` flag to the server (for online inference), or by passing `enforce_eager=True` argument to LLM constructor (for offline inference).

## Changelog

### 1.19.0

#### New features

- Added fake HPU mode to Habana components with dummy habana_frameworks module. ([#250](https://github.com/HabanaAI/vllm-fork/pull/250))
- Enabled HPU Graph capture even when warmup is skipped ([#320](https://github.com/HabanaAI/vllm-fork/pull/320))
- Introduced vllm-hpu-extension, removed vllm.hpu directory and changed relevant imports ([#291](https://github.com/HabanaAI/vllm-fork/pull/291), [#323](https://github.com/HabanaAI/vllm-fork/pull/323))
- Enabled async output processing for HPU ([#342](https://github.com/HabanaAI/vllm-fork/pull/342))
- Enabled automatic BF16 usage on HPU instead of FP16 ([#361](https://github.com/HabanaAI/vllm-fork/pull/361))
- Added padding-aware scheduling and option to limit prefill batch size ([#394](https://github.com/HabanaAI/vllm-fork/pull/394))
- Overhauled HPU support of RotaryEmbedding ([#404](https://github.com/HabanaAI/vllm-fork/pull/404))
- Added HPU specific arguments to benchmark_throughput ([#406](https://github.com/HabanaAI/vllm-fork/pull/406))
- Added support for long context lengths with LoRA ([#418](https://github.com/HabanaAI/vllm-fork/pull/418))
- Added support for various softmax normalization options ([#378](https://github.com/HabanaAI/vllm-fork/pull/378), [#420](https://github.com/HabanaAI/vllm-fork/pull/420))
- Added initial support for automatic prefix caching ([#162](https://github.com/HabanaAI/vllm-fork/pull/162))
- Added multi step scheduling HPU support with tensor parallelism support ([#441](https://github.com/HabanaAI/vllm-fork/pull/441), [#457](https://github.com/HabanaAI/vllm-fork/pull/457))
- Added HPU support for speculative_decoding ([#375](https://github.com/HabanaAI/vllm-fork/pull/375), [#461](https://github.com/HabanaAI/vllm-fork/pull/461))
- Enabled asynchronous input preparation in HPU model runner ([#497](https://github.com/HabanaAI/vllm-fork/pull/497))
- Aligned HPU fork with upstream code up to 01aae1c (v0.6.4.post2) ([#259](https://github.com/HabanaAI/vllm-fork/pull/259), [#311](https://github.com/HabanaAI/vllm-fork/pull/311), [#340](https://github.com/HabanaAI/vllm-fork/pull/340), [#353](https://github.com/HabanaAI/vllm-fork/pull/353), [#465](https://github.com/HabanaAI/vllm-fork/pull/465), [#468](https://github.com/HabanaAI/vllm-fork/pull/468), [#485](https://github.com/HabanaAI/vllm-fork/pull/485))

#### Performance optimizations

- Reduced default value of VLLM_GRAPH_RESERVED_MEM to 0.1 ([#292](https://github.com/HabanaAI/vllm-fork/pull/292))
- Added attention performance optimizations: prefill cache write chunking, div_i32 removal from insert_or_update_cache ([#289](https://github.com/HabanaAI/vllm-fork/pull/289))
- Optimized Qwen2 model on Gaudi ([#233](https://github.com/HabanaAI/vllm-fork/pull/233))
- Optimized performance of top_p and top_k calculations ([#449](https://github.com/HabanaAI/vllm-fork/pull/449))
- Removed CPU sync before sampler ([#414](https://github.com/HabanaAI/vllm-fork/pull/414))
- Enabled Contiguous Paged Attention optimization ([#424](https://github.com/HabanaAI/vllm-fork/pull/424), [#433](https://github.com/HabanaAI/vllm-fork/pull/433), [#519](https://github.com/HabanaAI/vllm-fork/pull/519))
- Reduced block fragmentation ([#426](https://github.com/HabanaAI/vllm-fork/pull/426))
- Enabled FusedSDPA prefill by default ([#447](https://github.com/HabanaAI/vllm-fork/pull/447), [#448](https://github.com/HabanaAI/vllm-fork/pull/448))
- Offload logits processing to CPU when guided decoding is used ([#358](https://github.com/HabanaAI/vllm-fork/pull/358))
- Enabled Dynamic MoE layer for Mixtral ([#425](https://github.com/HabanaAI/vllm-fork/pull/425))
- Enabled INC patching matmuls in paged attention's block2batch and batch2block ([#500](https://github.com/HabanaAI/vllm-fork/pull/500))
- Optimized multi-step scheduling deepcopy overhead ([#452](https://github.com/HabanaAI/vllm-fork/pull/452))
- Enabled FP8 patching of more matmul operations in Paged Attention ([#500](https://github.com/HabanaAI/vllm-fork/pull/500))
- Enabled warmup for multi-step scheduling ([#501](https://github.com/HabanaAI/vllm-fork/pull/501))
- Added regional compilation support for torch.compile mode ([#595](https://github.com/HabanaAI/vllm-fork/pull/595))
- Enabled warmup of random sampler ([#506](https://github.com/HabanaAI/vllm-fork/pull/506))

#### Bugfixes

- Fixed LLaVA-1.5 multi-modal model inference ([#283](https://github.com/HabanaAI/vllm-fork/pull/283))
- Fixed blocks number calculation for Flat Paged Attention ([#269](https://github.com/HabanaAI/vllm-fork/pull/269))
- Fixed initialize_ray_cluster device_str bug ([#297](https://github.com/HabanaAI/vllm-fork/pull/297))
- Fixed calculating slots for warmup ([#310](https://github.com/HabanaAI/vllm-fork/pull/310))
- Removed padding block from a list of available blocks in allocators ([#313](https://github.com/HabanaAI/vllm-fork/pull/313))
- Fixed seq_len for padding sequences ([#318](https://github.com/HabanaAI/vllm-fork/pull/318))
- Fixed LoRA specific conditions in profile_run ([#317](https://github.com/HabanaAI/vllm-fork/pull/317))
- Removed throwing "Failed to imported from vllm.\_C" warning on HPU ([#326](https://github.com/HabanaAI/vllm-fork/pull/326))
- Fixed documentation build warnings ([#330](https://github.com/HabanaAI/vllm-fork/pull/330))
- Fixed INC FP8 inference after rebase ([#333](https://github.com/HabanaAI/vllm-fork/pull/333))
- Refined INC shutdown code ([#335](https://github.com/HabanaAI/vllm-fork/pull/335))
- Fixed torch.compile issue of dispatch key set mismatch ([#299](https://github.com/HabanaAI/vllm-fork/pull/299))
- Fixed runtime errors reported when using long input sequence lengths with LoRA ([#339](https://github.com/HabanaAI/vllm-fork/pull/339))
- Fixed hpu_set_env call in load_model in vllm ([#364](https://github.com/HabanaAI/vllm-fork/pull/364))
- Fixed LoRA tests ([#376](https://github.com/HabanaAI/vllm-fork/pull/376))
- Removed constraints for bucket creation during warmup in LoRA ([#382](https://github.com/HabanaAI/vllm-fork/pull/382))
- Fixed lora_manager tests with hpu_model_runner ([#386](https://github.com/HabanaAI/vllm-fork/pull/386))
- Removed workaround added to resolve multi-card stall issue ([#387](https://github.com/HabanaAI/vllm-fork/pull/387))
- Added workaround for RuntimeError: "fill_cpu" not implemented for 'Float8_e4m3fn' ([#402](https://github.com/HabanaAI/vllm-fork/pull/402))
- Fixed SchedulerConfig params ([#459](https://github.com/HabanaAI/vllm-fork/pull/459))
- Fixed multistep deepcopy overhead ([#452](https://github.com/HabanaAI/vllm-fork/pull/452))
- Added option to disable duplicates in topk ([#464](https://github.com/HabanaAI/vllm-fork/pull/464))
- Enabled lazy import of HPU-dependent components ([#363](https://github.com/HabanaAI/vllm-fork/pull/363))
- Fixed bug: seed_everything function doesn't handle HPU ([#384](https://github.com/HabanaAI/vllm-fork/pull/384))
- Removed redundant set_active_loras call during warmup ([#413](https://github.com/HabanaAI/vllm-fork/pull/413))
- Fixed number of blocks when profiling contiguous paged attention ([#496](https://github.com/HabanaAI/vllm-fork/pull/496))
- Fixed one_hot bug in torch compile mode ([#427](https://github.com/HabanaAI/vllm-fork/pull/427))
- Fixed execution of empty steps in multi-step scheduling ([#526](https://github.com/HabanaAI/vllm-fork/pull/526))

#### Other

- Updated SynapseAI version in README & Dockerfile ([#390](https://github.com/HabanaAI/vllm-fork/pull/390))
- Updated documentation on support of FP8 ([#288](https://github.com/HabanaAI/vllm-fork/pull/288))
- Added FP8 inference procedure ([#504](https://github.com/HabanaAI/vllm-fork/pull/504))
- Fixed broken urls in gaudi-installation ([#473](https://github.com/HabanaAI/vllm-fork/pull/473))
- Renamed vLLM components from Habana to HPU ([#359](https://github.com/HabanaAI/vllm-fork/pull/359))
- Introduced bucketing mechanism overhaul and moved bucketing logic to extension ([#394](https://github.com/HabanaAI/vllm-fork/pull/394), [#530](https://github.com/HabanaAI/vllm-fork/pull/530), [#534](https://github.com/HabanaAI/vllm-fork/pull/534))

(target-2)=

### 1.18.0

(new-features-1)=

#### New features

- Added support FP8 INC inference ([#144](https://github.com/HabanaAI/vllm-fork/pull/144))
- Added support for FusedSDPA prefills ([#168](https://github.com/HabanaAI/vllm-fork/pull/168))
- Enabled LoRA support for HPU ([#170](https://github.com/HabanaAI/vllm-fork/pull/170), [#247](https://github.com/HabanaAI/vllm-fork/pull/247))
- Enabled buckets not warmed-up warnings ([#222](https://github.com/HabanaAI/vllm-fork/pull/222))
- Enabled Flat Paged Attention optimization ([#169](https://github.com/HabanaAI/vllm-fork/pull/169))
- Added disable_tensor_cache=True to HPUGraph capture ([#252](https://github.com/HabanaAI/vllm-fork/pull/252))
- Added support for Mixtral quantization using INC ([#267](https://github.com/HabanaAI/vllm-fork/pull/267))
- Added option to skip forward pass execution during warmup ([#227](https://github.com/HabanaAI/vllm-fork/pull/227))
- Added PyTorch profiler integration ([#256](https://github.com/HabanaAI/vllm-fork/pull/256))
- Added Dockerfile.hpu ([#200](https://github.com/HabanaAI/vllm-fork/pull/200))
- Added topp/topk calculation sampler optimization ([#195](https://github.com/HabanaAI/vllm-fork/pull/195))

(bugfixes-1)=

### Bugfixes

- HPU Buckets now don't exceed token budget ([#206](https://github.com/HabanaAI/vllm-fork/pull/206))
- Fixed bug causing incorrect lower bucket boundary calculation ([#239](https://github.com/HabanaAI/vllm-fork/pull/239))
- Fixed ALiBi support ([#254](https://github.com/HabanaAI/vllm-fork/pull/254))
- Fixed HPU guided decoding crashes ([#236](https://github.com/HabanaAI/vllm-fork/pull/236))
- Fixed incorrect handlign of large bucket minimums ([#235](https://github.com/HabanaAI/vllm-fork/pull/235))
- Issued Llama-405b workaround for memory allocation error ([#184](https://github.com/HabanaAI/vllm-fork/pull/184))
- Enabled dispersed dummy cache slots for avoiding caching issues ([#243](https://github.com/HabanaAI/vllm-fork/pull/243))
- Eliminated Llama and GPTBigCode graph breaks in torch.compile mode ([#202](https://github.com/HabanaAI/vllm-fork/pull/202))<|MERGE_RESOLUTION|>--- conflicted
+++ resolved
@@ -97,15 +97,9 @@
 docker run -it --runtime=habana -e HABANA_VISIBLE_DEVICES=all -e OMPI_MCA_btl_vader_single_copy_mechanism=none --cap-add=sys_nice --net=host --rm vllm-hpu-env
 ```
 
-<<<<<<< HEAD
-```{tip}
+:::{tip}
 If you are facing the following error: `docker: Error response from daemon: Unknown runtime specified habana.`, please refer to "Install Optional Packages" section of [Install Driver and Software](https://docs.habana.ai/en/latest/Installation_Guide/Driver_Installation.html#install-driver-and-software) and "Configure Container Runtime" section of [Docker Installation](https://docs.habana.ai/en/latest/Installation_Guide/Installation_Methods/Docker_Installation.html#configure-container-runtime).. Make sure you have `habanalabs-container-runtime` package installed and that `habana` container runtime is registered.
-```
-=======
-:::{tip}
-If you're observing the following error: `docker: Error response from daemon: Unknown runtime specified habana.`, please refer to "Install Using Containers" section of [Intel Gaudi Software Stack and Driver Installation](https://docs.habana.ai/en/v1.18.0/Installation_Guide/Bare_Metal_Fresh_OS.html). Make sure you have `habana-container-runtime` package installed and that `habana` container runtime is registered.
-:::
->>>>>>> b02fd288
+:::
 
 ## Extra information
 
@@ -159,18 +153,6 @@
 
 Currently in vLLM for HPU we support four execution modes, depending on selected HPU PyTorch Bridge backend (via `PT_HPU_LAZY_MODE` environment variable), and `--enforce-eager` flag.
 
-<<<<<<< HEAD
-| `PT_HPU_LAZY_MODE` | `enforce_eager` | Execution Mode     |
-| ------------------ | --------------- | ------------------ |
-| 0                  | 0               | torch.compile      |
-| 0                  | 1               | PyTorch eager mode |
-| 1                  | 0               | HPU Graphs         |
-| 1                  | 1               | PyTorch lazy mode  |
-
-```{warning}
-All modes using PT_HPU_LAZY_MODE=0 are experimental and should only be used for validating functional correctness. To achieve the best performance, use HPU Graphs or PyTorch Lazy Mode. Performance improvements are planned for future releases.
-```
-=======
 :::{list-table} vLLM execution modes
 :widths: 25 25 50
 :header-rows: 1
@@ -193,23 +175,16 @@
 :::
 
 :::{warning}
-In 1.18.0, all modes utilizing `PT_HPU_LAZY_MODE=0` are highly experimental and should be only used for validating functional correctness. Their performance will be improved in the next releases. For obtaining the best performance in 1.18.0, please use HPU Graphs, or PyTorch lazy mode.
-:::
->>>>>>> b02fd288
+All modes using PT_HPU_LAZY_MODE=0 are experimental and should only be used for validating functional correctness. To achieve the best performance, use HPU Graphs or PyTorch Lazy Mode. Performance improvements are planned for future releases.
+:::
 
 ### Bucketing Mechanism
 
 Intel Gaudi accelerators perform best when operating on models with fixed tensor shapes. [Intel Gaudi Graph Compiler](https://docs.habana.ai/en/latest/Gaudi_Overview/Intel_Gaudi_Software_Suite.html#graph-compiler-and-runtime) generates optimized binary code that implements the given model topology on Gaudi. In its default configuration, the produced binary code may be highly dependent on input and output tensor shapes, requiring graph recompilation when encountering tensors with different shapes within the same topology. While these binaries efficiently utilize Gaudi, the compilation process itself can introduce noticeable overhead in end-to-end execution. In dynamic inference serving scenarios, it is important to minimize the number of graph compilations and reduce the risk of graph compilation occurring during server runtime. Currently, this is achieved by "bucketing" the model's forward pass across two dimensions: `batch_size` and `sequence_length`.
 
-<<<<<<< HEAD
-```{note}
+:::{note}
 Bucketing helps significantly reduce the number of required graphs, but it does not handle graph compilation or device code generation. These tasks are performed during the warmup and HPUGraph capture phase.
-```
-=======
-:::{note}
-Bucketing allows us to reduce the number of required graphs significantly, but it does not handle any graph compilation and device code generation - this is done in warmup and HPUGraph capture phase.
-:::
->>>>>>> b02fd288
+:::
 
 Bucketing ranges are determined with 3 parameters - `min`, `step` and `max`. They can be set separately for prompt and decode phase, and for batch size and sequence length dimension. These parameters can be observed in logs during vLLM startup:
 
@@ -242,27 +217,15 @@
 
 In the logged scenario, 24 buckets were generated for prompt (prefill) runs, and 48 buckets for decode runs. Each bucket corresponds to a separate optimized device binary for a given model with specified tensor shapes. Whenever a batch of requests is processed, it is padded across batch and sequence length dimension to the smallest possible bucket.
 
-<<<<<<< HEAD
-```{warning}
+:::{warning}
 If a request exceeds the maximum bucket size in any dimension, it will be processed without padding, and its processing may require a graph compilation, potentially significantly increasing end-to-end latency. The boundaries of the buckets are user-configurable via environment variables, and upper bucket boundaries can be increased to avoid such scenario.
-```
-=======
-:::{warning}
-If a request exceeds maximum bucket size in any dimension, it will be processed without padding, and its processing may require a graph compilation, potentially significantly increasing end-to-end latency. The boundaries of the buckets are user-configurable via environment variables, and upper bucket boundaries can be increased to avoid such scenario.
-:::
->>>>>>> b02fd288
+:::
 
 For example, if a request with 3 sequences, each having a maximum sequence length of 412, is sent to an idle vLLM server, it will be padded and executed as a `(4, 512)` prefill bucket. This is because the `batch_size` (number of sequences) will be padded to 4 (the nearest batch size dimension higher than 3), and the maximum sequence length will be padded to 512 (the nearest sequence length dimension higher than 412). After the prefill stage, it will be executed as a `(4, 512)` decode bucket and will remain in this bucket until either the batch dimension changes (e.g., due to a request being completed), in which case it will become a `(2, 512)` bucket, or the context length increases beyond 512 tokens, at which point it will become a `(4, 640)` bucket.
 
-<<<<<<< HEAD
-```{note}
+:::{note}
 Bucketing is transparent to the user – padding in the sequence length dimension is never returned, and padding in the batch dimension does not create new requests.
-```
-=======
-:::{note}
-Bucketing is transparent to a client -- padding in sequence length dimension is never returned to the client, and padding in batch dimension does not create new requests.
-:::
->>>>>>> b02fd288
+:::
 
 ### Warmup
 
@@ -284,17 +247,9 @@
 INFO 08-01 22:27:16 hpu_model_runner.py:1066] [Warmup][Decode][48/48] batch_size:1 seq_len:128 free_mem:55.43 GiB
 ```
 
-<<<<<<< HEAD
-```{tip}
+:::{tip}
 Compiling all the buckets may take some time and can be disabled by setting the VLLM_SKIP_WARMUP=true environment variable. Keep in mind that if you do this, you may encounter graph compilations when executing a given bucket for the first time. Disabling warmup is fine for development, but it is highly recommended to enable it in deployment.
-```
-=======
-This example uses the same buckets as in the [Bucketing Mechanism](#gaudi-bucketing-mechanism) section. Each output line corresponds to execution of a single bucket. When bucket is executed for the first time, its graph is compiled and can be reused later on, skipping further graph compilations.
-
-:::{tip}
-Compiling all the buckets might take some time and can be turned off with `VLLM_SKIP_WARMUP=true` environment variable. Keep in mind that if you do that, you may face graph compilations once executing a given bucket for the first time. It is fine to disable warmup for development, but it's highly recommended to enable it in deployment.
-:::
->>>>>>> b02fd288
+:::
 
 ### HPU Graph Capture
 
@@ -303,15 +258,9 @@
 When HPU Graphs are used, they share the common memory pool ("usable memory") with the KV cache, as determined by the `gpu_memory_utilization` flag (default value is `0.9`). Before the KV cache is allocated, the model weights are loaded onto the device, and a forward pass of the model is executed on dummy data to estimate memory usage. Only after that, the `gpu_memory_utilization` flag is applied. At its default value, it marks 90% of the free device memory at that point as usable. Next, the KV cache is allocated, the model is warmed up, and HPU Graphs are captured. The `VLLM_GRAPH_RESERVED_MEM` environment variable defines the ratio of memory reserved for HPU Graph capture. With its default value (`VLLM_GRAPH_RESERVED_MEM=0.1`), 10% of the usable memory will be reserved for graph capture (referred to as "usable graph memory"), and the remaining 90% will be used for the KV cache. The environment variable `VLLM_GRAPH_PROMPT_RATIO` determines the ratio of usable graph memory reserved for prefill and
 decode graphs. By default (`VLLM_GRAPH_PROMPT_RATIO=0.3`), both stages share equal memory constraints. A lower value corresponds to less usable graph memory reserved for the prefill stage. For example, setting `VLLM_GRAPH_PROMPT_RATIO=0.2` reserves 20% of usable graph memory for prefill graphs, while 80% is allocated for decode graphs.
 
-<<<<<<< HEAD
-```{note}
+:::{note}
 `gpu_memory_utilization` does not represent the absolute memory usage across the HPU. Instead, it specifies the memory margin after loading the model and running a profile. For example, if a device has 100 GiB of total memory and 50 GiB of free memory after loading the model weights and executing the profiling run, the default value of `gpu_memory_utilization` will mark 90% of the 50 GiB as usable, leaving 5 GiB as a margin, regardless of the total device memory.
-```
-=======
-:::{note}
-`gpu_memory_utilization` does not correspond to the absolute memory usage across HPU. It specifies the memory margin after loading the model and performing a profile run. If device has 100 GiB of total memory, and 50 GiB of free memory after loading model weights and executing profiling run, `gpu_memory_utilization` at its default value will mark 90% of 50 GiB as usable, leaving 5 GiB of margin, regardless of total device memory.
-:::
->>>>>>> b02fd288
+:::
 
 You can also configure the strategy for capturing HPU graphs separately for the prompt and decode stages. The strategy affects the order in which graphs are captured. Two strategies are implemented:
 
@@ -320,15 +269,9 @@
 
 When a large number of requests are pending, the vLLM scheduler attempts to fill the maximum batch size for decoding as quickly as possible. Once a request is finished, the decode batch size decreases. When this happens, vLLM attempts to schedule a prefill iteration for requests in the waiting queue to restore the decode batch size to its previous state. In a fully loaded scenario, the decode batch size is often at its maximum, making large-batch HPU graphs critical to capture, as indicated by the `max_bs` strategy. Conversely, prefill iterations will typically be executed with very low batch sizes (1-4), as reflected in the `min_tokens` strategy.
 
-<<<<<<< HEAD
-```{note}
+:::{note}
 `VLLM_GRAPH_PROMPT_RATIO` does not set a hard limit on the memory allocated for graphs in each stage (prefill and decode). vLLM first attempts to use the entire usable prefill graph memory (usable graph memory * VLLM_GRAPH_PROMPT_RATIO) for capturing prefill HPU Graphs. It will then attempt to do the same for decode graphs and the usable decode graph memory pool. If one stage is fully captured and there is unused memory remaining in the usable graph memory pool, vLLM will attempt to capture more graphs for the other stage, until no more HPU Graphs can be captured without exceeding the reserved memory pool. The behavior of this mechanism is illustrated in the example below.
-```
-=======
-:::{note}
-`VLLM_GRAPH_PROMPT_RATIO` does not set a hard limit on memory taken by graphs for each stage (prefill and decode). vLLM will first attempt to use up entirety of usable prefill graph memory (usable graph memory * `VLLM_GRAPH_PROMPT_RATIO`) for capturing prefill HPU Graphs, next it will attempt do the same for decode graphs and usable decode graph memory pool. If one stage is fully captured, and there is unused memory left within usable graph memory pool, vLLM will attempt further graph capture for the other stage, until no more HPU Graphs can be captured without exceeding reserved memory pool. The behavior on that mechanism can be observed in the example below.
-:::
->>>>>>> b02fd288
+:::
 
 Each step outlined is logged by the vLLM server, with negative values indicating memory release:
 
